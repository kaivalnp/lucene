package org.apache.lucene.codecs.memory;

/*
 * Licensed to the Apache Software Foundation (ASF) under one or more
 * contributor license agreements.  See the NOTICE file distributed with
 * this work for additional information regarding copyright ownership.
 * The ASF licenses this file to You under the Apache License, Version 2.0
 * (the "License"); you may not use this file except in compliance with
 * the License.  You may obtain a copy of the License at
 *
 *     http://www.apache.org/licenses/LICENSE-2.0
 *
 * Unless required by applicable law or agreed to in writing, software
 * distributed under the License is distributed on an "AS IS" BASIS,
 * WITHOUT WARRANTIES OR CONDITIONS OF ANY KIND, either express or implied.
 * See the License for the specific language governing permissions and
 * limitations under the License.
 */

<<<<<<< HEAD
=======
import java.io.Closeable;
import java.io.IOException;
import java.util.Collections;
import java.util.Iterator;
import java.util.Map;
import java.util.SortedMap;
import java.util.TreeMap;

>>>>>>> 9c47892d
import org.apache.lucene.codecs.FieldsConsumer;
import org.apache.lucene.codecs.FieldsProducer;
import org.apache.lucene.codecs.PostingsFormat;
import org.apache.lucene.codecs.TermStats;
<<<<<<< HEAD
import org.apache.lucene.codecs.TermsConsumer;
=======
import org.apache.lucene.index.DocsAndPositionsEnum;
>>>>>>> 9c47892d
import org.apache.lucene.index.DocsEnum;
import org.apache.lucene.index.FieldInfo;
import org.apache.lucene.index.FieldInfo.IndexOptions;
import org.apache.lucene.index.FieldInfos;
import org.apache.lucene.index.Fields;
import org.apache.lucene.index.IndexFileNames;
import org.apache.lucene.index.SegmentReadState;
import org.apache.lucene.index.SegmentWriteState;
import org.apache.lucene.index.Terms;
import org.apache.lucene.index.TermsEnum;
import org.apache.lucene.store.ByteArrayDataInput;
import org.apache.lucene.store.IOContext;
import org.apache.lucene.store.IndexInput;
import org.apache.lucene.store.IndexOutput;
import org.apache.lucene.store.RAMOutputStream;
import org.apache.lucene.util.ArrayUtil;
import org.apache.lucene.util.Bits;
import org.apache.lucene.util.BytesRef;
import org.apache.lucene.util.FixedBitSet;
import org.apache.lucene.util.IOUtils;
import org.apache.lucene.util.IntsRef;
import org.apache.lucene.util.RamUsageEstimator;
import org.apache.lucene.util.fst.Builder;
import org.apache.lucene.util.fst.ByteSequenceOutputs;
import org.apache.lucene.util.fst.BytesRefFSTEnum;
import org.apache.lucene.util.fst.FST;
import org.apache.lucene.util.fst.Util;
import org.apache.lucene.util.packed.PackedInts;

import java.io.IOException;
import java.util.Collections;
import java.util.Comparator;
import java.util.Iterator;
import java.util.SortedMap;
import java.util.TreeMap;

// TODO: would be nice to somehow allow this to act like
// InstantiatedIndex, by never writing to disk; ie you write
// to this Codec in RAM only and then when you open a reader
// it pulls the FST directly from what you wrote w/o going
// to disk.

/** Stores terms & postings (docs, positions, payloads) in
 *  RAM, using an FST.
 *
 * <p>Note that this codec implements advance as a linear
 * scan!  This means if you store large fields in here,
 * queries that rely on advance will (AND BooleanQuery,
 * PhraseQuery) will be relatively slow!
 *
 * @lucene.experimental */

// TODO: Maybe name this 'Cached' or something to reflect
// the reality that it is actually written to disk, but
// loads itself in ram?
public final class MemoryPostingsFormat extends PostingsFormat {

  private final boolean doPackFST;
  private final float acceptableOverheadRatio;

  public MemoryPostingsFormat() {
    this(false, PackedInts.DEFAULT);
  }

  /**
   * Create MemoryPostingsFormat, specifying advanced FST options.
   * @param doPackFST true if a packed FST should be built.
   *        NOTE: packed FSTs are limited to ~2.1 GB of postings.
   * @param acceptableOverheadRatio allowable overhead for packed ints
   *        during FST construction.
   */
  public MemoryPostingsFormat(boolean doPackFST, float acceptableOverheadRatio) {
    super("Memory");
    this.doPackFST = doPackFST;
    this.acceptableOverheadRatio = acceptableOverheadRatio;
  }
  
  @Override
  public String toString() {
    return "PostingsFormat(name=" + getName() + " doPackFST= " + doPackFST + ")";
  }

  private final static class TermsWriter {
    private final IndexOutput out;
    private final FieldInfo field;
    private final Builder<BytesRef> builder;
    private final ByteSequenceOutputs outputs = ByteSequenceOutputs.getSingleton();
    private final boolean doPackFST;
    private final float acceptableOverheadRatio;
    private int termCount;

    public TermsWriter(IndexOutput out, FieldInfo field, boolean doPackFST, float acceptableOverheadRatio) {
      this.out = out;
      this.field = field;
      this.doPackFST = doPackFST;
      this.acceptableOverheadRatio = acceptableOverheadRatio;
      builder = new Builder<BytesRef>(FST.INPUT_TYPE.BYTE1, 0, 0, true, true, Integer.MAX_VALUE, outputs, null, doPackFST, acceptableOverheadRatio, true, 15);
    }

    private class PostingsWriter {
      private int lastDocID;
      private int lastPos;
      private int lastPayloadLen;

      // NOTE: not private so we don't pay access check at runtime:
      int docCount;
      RAMOutputStream buffer = new RAMOutputStream();
      
      int lastOffsetLength;
      int lastOffset;

      public void startDoc(int docID, int termDocFreq) throws IOException {
        //System.out.println("    startDoc docID=" + docID + " freq=" + termDocFreq);
        final int delta = docID - lastDocID;
        assert docID == 0 || delta > 0;
        lastDocID = docID;
        docCount++;

        if (field.getIndexOptions() == IndexOptions.DOCS_ONLY) {
          buffer.writeVInt(delta);
        } else if (termDocFreq == 1) {
          buffer.writeVInt((delta<<1) | 1);
        } else {
          buffer.writeVInt(delta<<1);
          assert termDocFreq > 0;
          buffer.writeVInt(termDocFreq);
        }

        lastPos = 0;
        lastOffset = 0;
      }

      public void addPosition(int pos, BytesRef payload, int startOffset, int endOffset) throws IOException {
        assert payload == null || field.hasPayloads();

        //System.out.println("      addPos pos=" + pos + " payload=" + payload);

        final int delta = pos - lastPos;
        assert delta >= 0;
        lastPos = pos;
        
        int payloadLen = 0;
        
        if (field.hasPayloads()) {
          payloadLen = payload == null ? 0 : payload.length;
          if (payloadLen != lastPayloadLen) {
            lastPayloadLen = payloadLen;
            buffer.writeVInt((delta<<1)|1);
            buffer.writeVInt(payloadLen);
          } else {
            buffer.writeVInt(delta<<1);
          }
        } else {
          buffer.writeVInt(delta);
        }
        
        if (field.getIndexOptions().compareTo(IndexOptions.DOCS_AND_FREQS_AND_POSITIONS_AND_OFFSETS) >= 0) {
          // don't use startOffset - lastEndOffset, because this creates lots of negative vints for synonyms,
          // and the numbers aren't that much smaller anyways.
          int offsetDelta = startOffset - lastOffset;
          int offsetLength = endOffset - startOffset;
          if (offsetLength != lastOffsetLength) {
            buffer.writeVInt(offsetDelta << 1 | 1);
            buffer.writeVInt(offsetLength);
          } else {
            buffer.writeVInt(offsetDelta << 1);
          }
          lastOffset = startOffset;
          lastOffsetLength = offsetLength;
        }
        
        if (payloadLen > 0) {
          buffer.writeBytes(payload.bytes, payload.offset, payloadLen);
        }
      }

      public PostingsWriter reset() {
        assert buffer.getFilePointer() == 0;
        lastDocID = 0;
        docCount = 0;
        lastPayloadLen = 0;
        // force first offset to write its length
        lastOffsetLength = -1;
        return this;
      }
    }

    final PostingsWriter postingsWriter = new PostingsWriter();

    private final RAMOutputStream buffer2 = new RAMOutputStream();
    private final BytesRef spare = new BytesRef();
    private byte[] finalBuffer = new byte[128];

    private final IntsRef scratchIntsRef = new IntsRef();

    private void finishTerm(BytesRef text, TermStats stats) throws IOException {

      if (stats.docFreq == 0) {
        return;
      }
      assert postingsWriter.docCount == stats.docFreq;

      assert buffer2.getFilePointer() == 0;

      buffer2.writeVInt(stats.docFreq);
      if (field.getIndexOptions() != IndexOptions.DOCS_ONLY) {
        buffer2.writeVLong(stats.totalTermFreq-stats.docFreq);
      }
      int pos = (int) buffer2.getFilePointer();
      buffer2.writeTo(finalBuffer, 0);
      buffer2.reset();

      final int totalBytes = pos + (int) postingsWriter.buffer.getFilePointer();
      if (totalBytes > finalBuffer.length) {
        finalBuffer = ArrayUtil.grow(finalBuffer, totalBytes);
      }
      postingsWriter.buffer.writeTo(finalBuffer, pos);
      postingsWriter.buffer.reset();

      spare.bytes = finalBuffer;
      spare.length = totalBytes;

      //System.out.println("    finishTerm term=" + text.utf8ToString() + " " + totalBytes + " bytes totalTF=" + stats.totalTermFreq);
      //for(int i=0;i<totalBytes;i++) {
      //  System.out.println("      " + Integer.toHexString(finalBuffer[i]&0xFF));
      //}

      builder.add(Util.toIntsRef(text, scratchIntsRef), BytesRef.deepCopyOf(spare));
      termCount++;
    }

    public void finish(long sumTotalTermFreq, long sumDocFreq, int docCount) throws IOException {
      if (termCount > 0) {
        out.writeVInt(termCount);
        out.writeVInt(field.number);
        if (field.getIndexOptions() != IndexOptions.DOCS_ONLY) {
          out.writeVLong(sumTotalTermFreq);
        }
        out.writeVLong(sumDocFreq);
        out.writeVInt(docCount);
        FST<BytesRef> fst = builder.finish();
        fst.save(out);
        //System.out.println("finish field=" + field.name + " fp=" + out.getFilePointer());
      }
    }
  }

  private static String EXTENSION = "ram";

  private class MemoryFieldsConsumer extends FieldsConsumer implements Closeable {
    private final SegmentWriteState state;
    private final IndexOutput out;

    private MemoryFieldsConsumer(SegmentWriteState state) throws IOException {
      final String fileName = IndexFileNames.segmentFileName(state.segmentInfo.name, state.segmentSuffix, EXTENSION);
      out = state.directory.createOutput(fileName, state.context);
      this.state = state;
    }

    @Override
    public void write(Fields fields) throws IOException {
      boolean success = false;
      try {
        for(String field : fields) {

          Terms terms = fields.terms(field);
          if (terms == null) {
            continue;
          }

          TermsEnum termsEnum = terms.iterator(null);

          FieldInfo fieldInfo = state.fieldInfos.fieldInfo(field);
          TermsWriter termsWriter = new TermsWriter(out, fieldInfo,
                                                    doPackFST, acceptableOverheadRatio);

          FixedBitSet docsSeen = new FixedBitSet(state.segmentInfo.getDocCount());
          long sumTotalTermFreq = 0;
          long sumDocFreq = 0;
          DocsEnum docsEnum = null;
          DocsAndPositionsEnum posEnum = null;
          int enumFlags;

          IndexOptions indexOptions = fieldInfo.getIndexOptions();
          boolean writeFreqs = indexOptions.compareTo(IndexOptions.DOCS_AND_FREQS) >= 0;
          boolean writePositions = indexOptions.compareTo(IndexOptions.DOCS_AND_FREQS_AND_POSITIONS) >= 0;
          boolean writeOffsets = indexOptions.compareTo(IndexOptions.DOCS_AND_FREQS_AND_POSITIONS_AND_OFFSETS) >= 0;        
          boolean writePayloads = fieldInfo.hasPayloads();

          if (writeFreqs == false) {
            enumFlags = 0;
          } else if (writePositions == false) {
            enumFlags = DocsEnum.FLAG_FREQS;
          } else if (writeOffsets == false) {
            if (writePayloads) {
              enumFlags = DocsAndPositionsEnum.FLAG_PAYLOADS;
            } else {
              enumFlags = 0;
            }
          } else {
            if (writePayloads) {
              enumFlags = DocsAndPositionsEnum.FLAG_PAYLOADS | DocsAndPositionsEnum.FLAG_OFFSETS;
            } else {
              enumFlags = DocsAndPositionsEnum.FLAG_OFFSETS;
            }
          }

          while (true) {
            BytesRef term = termsEnum.next();
            if (term == null) {
              break;
            }
            termsWriter.postingsWriter.reset();

            if (writePositions) {
              posEnum = termsEnum.docsAndPositions(null, posEnum, enumFlags);
              docsEnum = posEnum;
            } else {
              docsEnum = termsEnum.docs(null, docsEnum, enumFlags);
              posEnum = null;
            }

            int docFreq = 0;
            long totalTermFreq = 0;
            while (true) {
              int docID = docsEnum.nextDoc();
              if (docID == DocsEnum.NO_MORE_DOCS) {
                break;
              }
              docsSeen.set(docID);
              docFreq++;

              int freq;
              if (writeFreqs) {
                freq = docsEnum.freq();
                totalTermFreq += freq;
              } else {
                freq = -1;
              }

              termsWriter.postingsWriter.startDoc(docID, freq);
              if (writePositions) {
                for (int i=0;i<freq;i++) {
                  int pos = posEnum.nextPosition();
                  BytesRef payload = writePayloads ? posEnum.getPayload() : null;
                  int startOffset;
                  int endOffset;
                  if (writeOffsets) {
                    startOffset = posEnum.startOffset();
                    endOffset = posEnum.endOffset();
                  } else {
                    startOffset = -1;
                    endOffset = -1;
                  }
                  termsWriter.postingsWriter.addPosition(pos, payload, startOffset, endOffset);
                }
              }
            }
            termsWriter.finishTerm(term, new TermStats(docFreq, totalTermFreq));
            sumDocFreq += docFreq;
            sumTotalTermFreq += totalTermFreq;
          }

          termsWriter.finish(sumTotalTermFreq, sumDocFreq, docsSeen.cardinality());
        }
        success = true;
      } finally {
        if (success) {
          IOUtils.close(this);
        } else {
          IOUtils.closeWhileHandlingException(this);
        }
      }
    }

    @Override
    public void close() throws IOException {
      // EOF marker:
      try {
        out.writeVInt(0);
      } finally {
        out.close();
      }
    }
  }

  @Override
  public FieldsConsumer fieldsConsumer(SegmentWriteState state) throws IOException {
    return new MemoryFieldsConsumer(state);
  }

  private final static class FSTDocsEnum extends DocsEnum {
    private final IndexOptions indexOptions;
    private final boolean storePayloads;
    private byte[] buffer = new byte[16];
    private final ByteArrayDataInput in = new ByteArrayDataInput(buffer);

    private Bits liveDocs;
    private int docUpto;
    private int docID = -1;
    private int accum;
    private int freq;
    private int payloadLen;
    private int numDocs;

    public FSTDocsEnum(IndexOptions indexOptions, boolean storePayloads) {
      this.indexOptions = indexOptions;
      this.storePayloads = storePayloads;
    }

    public boolean canReuse(IndexOptions indexOptions, boolean storePayloads) {
      return indexOptions == this.indexOptions && storePayloads == this.storePayloads;
    }
    
    public FSTDocsEnum reset(BytesRef bufferIn, Bits liveDocs, int numDocs) {
      assert numDocs > 0;
      if (buffer.length < bufferIn.length) {
        buffer = ArrayUtil.grow(buffer, bufferIn.length);
      }
      in.reset(buffer, 0, bufferIn.length);
      System.arraycopy(bufferIn.bytes, bufferIn.offset, buffer, 0, bufferIn.length);
      this.liveDocs = liveDocs;
      docID = -1;
      accum = 0;
      docUpto = 0;
      freq = 1;
      payloadLen = 0;
      this.numDocs = numDocs;
      return this;
    }

    @Override
    public int nextDoc() {
      while(true) {
        //System.out.println("  nextDoc cycle docUpto=" + docUpto + " numDocs=" + numDocs + " fp=" + in.getPosition() + " this=" + this);
        if (docUpto == numDocs) {
          // System.out.println("    END");
          return docID = NO_MORE_DOCS;
        }
        docUpto++;
        if (indexOptions == IndexOptions.DOCS_ONLY) {
          accum += in.readVInt();
        } else {
          final int code = in.readVInt();
          accum += code >>> 1;
          //System.out.println("  docID=" + accum + " code=" + code);
          if ((code & 1) != 0) {
            freq = 1;
          } else {
            freq = in.readVInt();
            assert freq > 0;
          }

          if (indexOptions == IndexOptions.DOCS_AND_FREQS_AND_POSITIONS) {
            // Skip positions/payloads
            for(int posUpto=0;posUpto<freq;posUpto++) {
              if (!storePayloads) {
                in.readVInt();
              } else {
                final int posCode = in.readVInt();
                if ((posCode & 1) != 0) {
                  payloadLen = in.readVInt();
                }
                in.skipBytes(payloadLen);
              }
            }
          } else if (indexOptions == IndexOptions.DOCS_AND_FREQS_AND_POSITIONS_AND_OFFSETS) {
            // Skip positions/offsets/payloads
            for(int posUpto=0;posUpto<freq;posUpto++) {
              int posCode = in.readVInt();
              if (storePayloads && ((posCode & 1) != 0)) {
                payloadLen = in.readVInt();
              }
              if ((in.readVInt() & 1) != 0) {
                // new offset length
                in.readVInt();
              }
              if (storePayloads) {
                in.skipBytes(payloadLen);
              }
            }
          }
        }

        if (liveDocs == null || liveDocs.get(accum)) {
          //System.out.println("    return docID=" + accum + " freq=" + freq);
          return (docID = accum);
        }
      }
    }

    @Override
    public int docID() {
      return docID;
    }

    @Override
    public int advance(int target) throws IOException {
      // TODO: we could make more efficient version, but, it
      // should be rare that this will matter in practice
      // since usually apps will not store "big" fields in
      // this codec!
      return slowAdvance(target);
    }

    @Override
    public int freq() {
      return freq;
    }
    
    @Override
    public long cost() {
      return numDocs;
    }
  }

  private final static class FSTDocsAndPositionsEnum extends DocsEnum {
    private final boolean storePayloads;
    private byte[] buffer = new byte[16];
    private final ByteArrayDataInput in = new ByteArrayDataInput(buffer);

    private Bits liveDocs;
    private int docUpto;
    private int docID = -1;
    private int accum;
    private int freq;
    private int numDocs;
    private int posPending;
    private int payloadLength;
    final boolean storeOffsets;
    int offsetLength;
    int startOffset;

    private int pos;
    private final BytesRef payload = new BytesRef();

    public FSTDocsAndPositionsEnum(boolean storePayloads, boolean storeOffsets) {
      this.storePayloads = storePayloads;
      this.storeOffsets = storeOffsets;
    }

    public boolean canReuse(boolean storePayloads, boolean storeOffsets) {
      return storePayloads == this.storePayloads && storeOffsets == this.storeOffsets;
    }
    
    public FSTDocsAndPositionsEnum reset(BytesRef bufferIn, Bits liveDocs, int numDocs) {
      assert numDocs > 0;

      // System.out.println("D&P reset bytes this=" + this);
      // for(int i=bufferIn.offset;i<bufferIn.length;i++) {
      //   System.out.println("  " + Integer.toHexString(bufferIn.bytes[i]&0xFF));
      // }

      if (buffer.length < bufferIn.length) {
        buffer = ArrayUtil.grow(buffer, bufferIn.length);
      }
      in.reset(buffer, 0, bufferIn.length - bufferIn.offset);
      System.arraycopy(bufferIn.bytes, bufferIn.offset, buffer, 0, bufferIn.length);
      this.liveDocs = liveDocs;
      docID = -1;
      accum = 0;
      docUpto = 0;
      payload.bytes = buffer;
      payloadLength = 0;
      this.numDocs = numDocs;
      posPending = 0;
      startOffset = storeOffsets ? 0 : -1; // always return -1 if no offsets are stored
      offsetLength = 0;
      return this;
    }

    @Override
    public int nextDoc() {
      while (posPending > 0) {
        nextPosition();
      }
      while(true) {
        //System.out.println("  nextDoc cycle docUpto=" + docUpto + " numDocs=" + numDocs + " fp=" + in.getPosition() + " this=" + this);
        if (docUpto == numDocs) {
          //System.out.println("    END");
          return docID = NO_MORE_DOCS;
        }
        docUpto++;
        
        final int code = in.readVInt();
        accum += code >>> 1;
        if ((code & 1) != 0) {
          freq = 1;
        } else {
          freq = in.readVInt();
          assert freq > 0;
        }

        if (liveDocs == null || liveDocs.get(accum)) {
          pos = 0;
          startOffset = storeOffsets ? 0 : -1;
          posPending = freq;
          //System.out.println("    return docID=" + accum + " freq=" + freq);
          return (docID = accum);
        }

        // Skip positions
        for(int posUpto=0;posUpto<freq;posUpto++) {
          if (!storePayloads) {
            in.readVInt();
          } else {
            final int skipCode = in.readVInt();
            if ((skipCode & 1) != 0) {
              payloadLength = in.readVInt();
              //System.out.println("    new payloadLen=" + payloadLength);
            }
          }
          
          if (storeOffsets) {
            if ((in.readVInt() & 1) != 0) {
              // new offset length
              offsetLength = in.readVInt();
            }
          }
          
          if (storePayloads) {
            in.skipBytes(payloadLength);
          }
        }
      }
    }

    @Override
    public int nextPosition() {
      //System.out.println("    nextPos storePayloads=" + storePayloads + " this=" + this);
      if (posPending == 0)
        return NO_MORE_POSITIONS;
      posPending--;
      if (!storePayloads) {
        pos += in.readVInt();
      } else {
        final int code = in.readVInt();
        pos += code >>> 1;
        if ((code & 1) != 0) {
          payloadLength = in.readVInt();
          //System.out.println("      new payloadLen=" + payloadLength);
          //} else {
          //System.out.println("      same payloadLen=" + payloadLength);
        }
      }
      
      if (storeOffsets) {
        int offsetCode = in.readVInt();
        if ((offsetCode & 1) != 0) {
          // new offset length
          offsetLength = in.readVInt();
        }
        startOffset += offsetCode >>> 1;
      }
      
      if (storePayloads) {
        payload.offset = in.getPosition();
        in.skipBytes(payloadLength);
        payload.length = payloadLength;
      }

      //System.out.println("      pos=" + pos + " payload=" + payload + " fp=" + in.getPosition());
      return pos;
    }

    @Override
    public int startOffset() {
      return startOffset;
    }

    @Override
    public int endOffset() {
      return startOffset + offsetLength;
    }

    @Override
    public BytesRef getPayload() {
      return payload.length > 0 ? payload : null;
    }

    @Override
    public int docID() {
      return docID;
    }

    @Override
    public int advance(int target) throws IOException {
      // TODO: we could make more efficient version, but, it
      // should be rare that this will matter in practice
      // since usually apps will not store "big" fields in
      // this codec!
      return slowAdvance(target);
    }

    @Override
    public int freq() {
      return freq;
    }
    
    @Override
    public long cost() {
      return numDocs;
    }
  }

  private final static class FSTTermsEnum extends TermsEnum {
    private final FieldInfo field;
    private final BytesRefFSTEnum<BytesRef> fstEnum;
    private final ByteArrayDataInput buffer = new ByteArrayDataInput();
    private boolean didDecode;

    private int docFreq;
    private long totalTermFreq;
    private BytesRefFSTEnum.InputOutput<BytesRef> current;
    private BytesRef postingsSpare = new BytesRef();

    public FSTTermsEnum(FieldInfo field, FST<BytesRef> fst) {
      this.field = field;
      fstEnum = new BytesRefFSTEnum<BytesRef>(fst);
    }

    private void decodeMetaData() {
      if (!didDecode) {
        buffer.reset(current.output.bytes, current.output.offset, current.output.length);
        docFreq = buffer.readVInt();
        if (field.getIndexOptions() != IndexOptions.DOCS_ONLY) {
          totalTermFreq = docFreq + buffer.readVLong();
        } else {
          totalTermFreq = -1;
        }
        postingsSpare.bytes = current.output.bytes;
        postingsSpare.offset = buffer.getPosition();
        postingsSpare.length = current.output.length - (buffer.getPosition() - current.output.offset);
        //System.out.println("  df=" + docFreq + " totTF=" + totalTermFreq + " offset=" + buffer.getPosition() + " len=" + current.output.length);
        didDecode = true;
      }
    }

    @Override
    public boolean seekExact(BytesRef text) throws IOException {
      //System.out.println("te.seekExact text=" + field.name + ":" + text.utf8ToString() + " this=" + this);
      current = fstEnum.seekExact(text);
      didDecode = false;
      return current != null;
    }

    @Override
    public SeekStatus seekCeil(BytesRef text) throws IOException {
      //System.out.println("te.seek text=" + field.name + ":" + text.utf8ToString() + " this=" + this);
      current = fstEnum.seekCeil(text);
      if (current == null) {
        return SeekStatus.END;
      } else {

        // System.out.println("  got term=" + current.input.utf8ToString());
        // for(int i=0;i<current.output.length;i++) {
        //   System.out.println("    " + Integer.toHexString(current.output.bytes[i]&0xFF));
        // }

        didDecode = false;

        if (text.equals(current.input)) {
          //System.out.println("  found!");
          return SeekStatus.FOUND;
        } else {
          //System.out.println("  not found: " + current.input.utf8ToString());
          return SeekStatus.NOT_FOUND;
        }
      }
    }
    
    @Override
    public DocsEnum docs(Bits liveDocs, DocsEnum reuse, int flags) {
      decodeMetaData();
      FSTDocsEnum docsEnum;

      if (reuse == null || !(reuse instanceof FSTDocsEnum)) {
        docsEnum = new FSTDocsEnum(field.getIndexOptions(), field.hasPayloads());
      } else {
        docsEnum = (FSTDocsEnum) reuse;        
        if (!docsEnum.canReuse(field.getIndexOptions(), field.hasPayloads())) {
          docsEnum = new FSTDocsEnum(field.getIndexOptions(), field.hasPayloads());
        }
      }
      return docsEnum.reset(this.postingsSpare, liveDocs, docFreq);
    }

    @Override
    public DocsEnum docsAndPositions(Bits liveDocs, DocsEnum reuse, int flags) {

      boolean hasOffsets = field.getIndexOptions().compareTo(IndexOptions.DOCS_AND_FREQS_AND_POSITIONS_AND_OFFSETS) >= 0;
      if (field.getIndexOptions().compareTo(IndexOptions.DOCS_AND_FREQS_AND_POSITIONS) < 0) {
        return null;
      }
      decodeMetaData();
      FSTDocsAndPositionsEnum docsAndPositionsEnum;
      if (reuse == null || !(reuse instanceof FSTDocsAndPositionsEnum)) {
        docsAndPositionsEnum = new FSTDocsAndPositionsEnum(field.hasPayloads(), hasOffsets);
      } else {
        docsAndPositionsEnum = (FSTDocsAndPositionsEnum) reuse;        
        if (!docsAndPositionsEnum.canReuse(field.hasPayloads(), hasOffsets)) {
          docsAndPositionsEnum = new FSTDocsAndPositionsEnum(field.hasPayloads(), hasOffsets);
        }
      }
      //System.out.println("D&P reset this=" + this);
      return docsAndPositionsEnum.reset(postingsSpare, liveDocs, docFreq);
    }

    @Override
    public BytesRef term() {
      return current.input;
    }

    @Override
    public BytesRef next() throws IOException {
      //System.out.println("te.next");
      current = fstEnum.next();
      if (current == null) {
        //System.out.println("  END");
        return null;
      }
      didDecode = false;
      //System.out.println("  term=" + field.name + ":" + current.input.utf8ToString());
      return current.input;
    }

    @Override
    public int docFreq() {
      decodeMetaData();
      return docFreq;
    }

    @Override
    public long totalTermFreq() {
      decodeMetaData();
      return totalTermFreq;
    }

    @Override
    public void seekExact(long ord) {
      // NOTE: we could add this...
      throw new UnsupportedOperationException();
    }

    @Override
    public long ord() {
      // NOTE: we could add this...
      throw new UnsupportedOperationException();
    }
  }

  private final static class TermsReader extends Terms {

    private final long sumTotalTermFreq;
    private final long sumDocFreq;
    private final int docCount;
    private final int termCount;
    private FST<BytesRef> fst;
    private final ByteSequenceOutputs outputs = ByteSequenceOutputs.getSingleton();
    private final FieldInfo field;

    public TermsReader(FieldInfos fieldInfos, IndexInput in, int termCount) throws IOException {
      this.termCount = termCount;
      final int fieldNumber = in.readVInt();
      field = fieldInfos.fieldInfo(fieldNumber);
      if (field.getIndexOptions() != IndexOptions.DOCS_ONLY) {
        sumTotalTermFreq = in.readVLong();
      } else {
        sumTotalTermFreq = -1;
      }
      sumDocFreq = in.readVLong();
      docCount = in.readVInt();
      
      fst = new FST<BytesRef>(in, outputs);
    }

    @Override
    public long getSumTotalTermFreq() {
      return sumTotalTermFreq;
    }

    @Override
    public long getSumDocFreq() {
      return sumDocFreq;
    }

    @Override
    public int getDocCount() {
      return docCount;
    }

    @Override
    public long size() {
      return termCount;
    }

    @Override
    public TermsEnum iterator(TermsEnum reuse) {
      return new FSTTermsEnum(field, fst);
    }

    @Override
    public boolean hasFreqs() {
      return field.getIndexOptions().compareTo(IndexOptions.DOCS_AND_FREQS) >= 0;
    }

    @Override
    public boolean hasOffsets() {
      return field.getIndexOptions().compareTo(IndexOptions.DOCS_AND_FREQS_AND_POSITIONS_AND_OFFSETS) >= 0;
    }

    @Override
    public boolean hasPositions() {
      return field.getIndexOptions().compareTo(IndexOptions.DOCS_AND_FREQS_AND_POSITIONS) >= 0;
    }
    
    @Override
    public boolean hasPayloads() {
      return field.hasPayloads();
    }

    public long ramBytesUsed() {
      return ((fst!=null) ? fst.sizeInBytes() : 0);
    }
  }

  @Override
  public FieldsProducer fieldsProducer(SegmentReadState state) throws IOException {
    final String fileName = IndexFileNames.segmentFileName(state.segmentInfo.name, state.segmentSuffix, EXTENSION);
    final IndexInput in = state.directory.openInput(fileName, IOContext.READONCE);

    final SortedMap<String,TermsReader> fields = new TreeMap<String,TermsReader>();

    try {
      while(true) {
        final int termCount = in.readVInt();
        if (termCount == 0) {
          break;
        }
        final TermsReader termsReader = new TermsReader(state.fieldInfos, in, termCount);
        // System.out.println("load field=" + termsReader.field.name);
        fields.put(termsReader.field.name, termsReader);
      }
    } finally {
      in.close();
    }

    return new FieldsProducer() {
      @Override
      public Iterator<String> iterator() {
        return Collections.unmodifiableSet(fields.keySet()).iterator();
      }

      @Override
      public Terms terms(String field) {
        return fields.get(field);
      }
      
      @Override
      public int size() {
        return fields.size();
      }

      @Override
      public void close() {
        // Drop ref to FST:
        for(TermsReader termsReader : fields.values()) {
          termsReader.fst = null;
        }
      }

      @Override
      public long ramBytesUsed() {
        long sizeInBytes = 0;
        for(Map.Entry<String,TermsReader> entry: fields.entrySet()) {
          sizeInBytes += (entry.getKey().length() * RamUsageEstimator.NUM_BYTES_CHAR);
          sizeInBytes += entry.getValue().ramBytesUsed();
        }
        return sizeInBytes;
      }
    };
  }
}<|MERGE_RESOLUTION|>--- conflicted
+++ resolved
@@ -17,26 +17,10 @@
  * limitations under the License.
  */
 
-<<<<<<< HEAD
-=======
-import java.io.Closeable;
-import java.io.IOException;
-import java.util.Collections;
-import java.util.Iterator;
-import java.util.Map;
-import java.util.SortedMap;
-import java.util.TreeMap;
-
->>>>>>> 9c47892d
 import org.apache.lucene.codecs.FieldsConsumer;
 import org.apache.lucene.codecs.FieldsProducer;
 import org.apache.lucene.codecs.PostingsFormat;
 import org.apache.lucene.codecs.TermStats;
-<<<<<<< HEAD
-import org.apache.lucene.codecs.TermsConsumer;
-=======
-import org.apache.lucene.index.DocsAndPositionsEnum;
->>>>>>> 9c47892d
 import org.apache.lucene.index.DocsEnum;
 import org.apache.lucene.index.FieldInfo;
 import org.apache.lucene.index.FieldInfo.IndexOptions;
@@ -66,10 +50,11 @@
 import org.apache.lucene.util.fst.Util;
 import org.apache.lucene.util.packed.PackedInts;
 
+import java.io.Closeable;
 import java.io.IOException;
 import java.util.Collections;
-import java.util.Comparator;
 import java.util.Iterator;
+import java.util.Map;
 import java.util.SortedMap;
 import java.util.TreeMap;
 
@@ -317,7 +302,6 @@
           long sumTotalTermFreq = 0;
           long sumDocFreq = 0;
           DocsEnum docsEnum = null;
-          DocsAndPositionsEnum posEnum = null;
           int enumFlags;
 
           IndexOptions indexOptions = fieldInfo.getIndexOptions();
@@ -332,15 +316,15 @@
             enumFlags = DocsEnum.FLAG_FREQS;
           } else if (writeOffsets == false) {
             if (writePayloads) {
-              enumFlags = DocsAndPositionsEnum.FLAG_PAYLOADS;
+              enumFlags = DocsEnum.FLAG_PAYLOADS;
             } else {
               enumFlags = 0;
             }
           } else {
             if (writePayloads) {
-              enumFlags = DocsAndPositionsEnum.FLAG_PAYLOADS | DocsAndPositionsEnum.FLAG_OFFSETS;
+              enumFlags = DocsEnum.FLAG_PAYLOADS | DocsEnum.FLAG_OFFSETS;
             } else {
-              enumFlags = DocsAndPositionsEnum.FLAG_OFFSETS;
+              enumFlags = DocsEnum.FLAG_OFFSETS;
             }
           }
 
@@ -352,11 +336,9 @@
             termsWriter.postingsWriter.reset();
 
             if (writePositions) {
-              posEnum = termsEnum.docsAndPositions(null, posEnum, enumFlags);
-              docsEnum = posEnum;
+              docsEnum = termsEnum.docsAndPositions(null, docsEnum, enumFlags);
             } else {
               docsEnum = termsEnum.docs(null, docsEnum, enumFlags);
-              posEnum = null;
             }
 
             int docFreq = 0;
@@ -380,13 +362,13 @@
               termsWriter.postingsWriter.startDoc(docID, freq);
               if (writePositions) {
                 for (int i=0;i<freq;i++) {
-                  int pos = posEnum.nextPosition();
-                  BytesRef payload = writePayloads ? posEnum.getPayload() : null;
+                  int pos = docsEnum.nextPosition();
+                  BytesRef payload = writePayloads ? docsEnum.getPayload() : null;
                   int startOffset;
                   int endOffset;
                   if (writeOffsets) {
-                    startOffset = posEnum.startOffset();
-                    endOffset = posEnum.endOffset();
+                    startOffset = docsEnum.startOffset();
+                    endOffset = docsEnum.endOffset();
                   } else {
                     startOffset = -1;
                     endOffset = -1;
