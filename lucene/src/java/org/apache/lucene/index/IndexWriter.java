--- conflicted
+++ resolved
@@ -2410,11 +2410,7 @@
                 && versionComparator.compare(info.getVersion(), "3.1") >= 0;
           }
           
-<<<<<<< HEAD
-          IOContext context = new IOContext(new MergeInfo(info.docCount, info.sizeInBytes(), true, false));
-=======
-          IOContext context = new IOContext(new MergeInfo(info.docCount, info.sizeInBytes(true), true, -1));
->>>>>>> 19889d68
+          IOContext context = new IOContext(new MergeInfo(info.docCount, info.sizeInBytes(), true, -1));
           
           if (createCFS) {
             copySegmentIntoCFS(info, newSegName, context);
