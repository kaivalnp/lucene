package org.apache.lucene.index;

/*
 * Licensed to the Apache Software Foundation (ASF) under one or more
 * contributor license agreements.  See the NOTICE file distributed with
 * this work for additional information regarding copyright ownership.
 * The ASF licenses this file to You under the Apache License, Version 2.0
 * (the "License"); you may not use this file except in compliance with
 * the License.  You may obtain a copy of the License at
 *
 *     http://www.apache.org/licenses/LICENSE-2.0
 *
 * Unless required by applicable law or agreed to in writing, software
 * distributed under the License is distributed on an "AS IS" BASIS,
 * WITHOUT WARRANTIES OR CONDITIONS OF ANY KIND, either express or implied.
 * See the License for the specific language governing permissions and
 * limitations under the License.
 */

import java.io.IOException;
import java.util.concurrent.atomic.AtomicLong;

import org.apache.lucene.document.Document;
import org.apache.lucene.document.FieldTypes;
import org.apache.lucene.search.ControlledRealTimeReopenThread; // javadocs
import org.apache.lucene.search.Query;
import org.apache.lucene.store.Directory;

/** Class that tracks changes to a delegated
 *  IndexWriter, used by {@link
 *  ControlledRealTimeReopenThread} to ensure specific
 *  changes are visible.   Create this class (passing your
 *  IndexWriter), and then pass this class to {@link
 *  ControlledRealTimeReopenThread}.
 *  Be sure to make all changes via the
 *  TrackingIndexWriter, otherwise {@link
 *  ControlledRealTimeReopenThread} won't know about the changes.
 *
 * @lucene.experimental */

public class TrackingIndexWriter {
  private final IndexWriter writer;
  private final AtomicLong indexingGen = new AtomicLong(1);

  /** Create a {@code TrackingIndexWriter} wrapping the
   *  provided {@link IndexWriter}. */
  public TrackingIndexWriter(IndexWriter writer) {
    this.writer = writer;
  }

<<<<<<< HEAD
  public Document newDocument() {
    return writer.newDocument();
  }

  public FieldTypes getFieldTypes() {
    return writer.getFieldTypes();
  }

  /** Calls {@link
   *  IndexWriter#updateDocument(Term,Iterable)} and
   *  returns the generation that reflects this change. */
  public long updateDocument(Term t, Iterable<? extends IndexableField> d) throws IOException {
    writer.updateDocument(t, d);
    // Return gen as of when indexing finished:
    return indexingGen.get();
  }

  /** Calls {@link
=======
  /** Calls {@link
   *  IndexWriter#updateDocument(Term,IndexDocument)} and
   *  returns the generation that reflects this change. */
  public long updateDocument(Term t, IndexDocument d) throws IOException {
    writer.updateDocument(t, d);
    // Return gen as of when indexing finished:
    return indexingGen.get();
  }

  /** Calls {@link
>>>>>>> 1529c57c
   *  IndexWriter#updateDocuments(Term,Iterable)} and returns
   *  the generation that reflects this change. */
  public long updateDocuments(Term t, Iterable<? extends Iterable<? extends IndexableField>> docs) throws IOException {
    writer.updateDocuments(t, docs);
    // Return gen as of when indexing finished:
    return indexingGen.get();
  }

  /** Calls {@link IndexWriter#deleteDocuments(Term...)} and
   *  returns the generation that reflects this change. */
  public long deleteDocuments(Term t) throws IOException {
    writer.deleteDocuments(t);
    // Return gen as of when indexing finished:
    return indexingGen.get();
  }

  /** Calls {@link IndexWriter#deleteDocuments(Term...)} and
   *  returns the generation that reflects this change. */
  public long deleteDocuments(Term... terms) throws IOException {
    writer.deleteDocuments(terms);
    // Return gen as of when indexing finished:
    return indexingGen.get();
  }

  /** Calls {@link IndexWriter#deleteDocuments(Query...)} and
   *  returns the generation that reflects this change. */
  public long deleteDocuments(Query q) throws IOException {
    writer.deleteDocuments(q);
    // Return gen as of when indexing finished:
    return indexingGen.get();
  }

  /** Calls {@link IndexWriter#deleteDocuments(Query...)}
   *  and returns the generation that reflects this change. */
  public long deleteDocuments(Query... queries) throws IOException {
    writer.deleteDocuments(queries);
    // Return gen as of when indexing finished:
    return indexingGen.get();
  }

  /** Calls {@link IndexWriter#deleteAll} and returns the
   *  generation that reflects this change. */
  public long deleteAll() throws IOException {
    writer.deleteAll();
    // Return gen as of when indexing finished:
    return indexingGen.get();
  }

<<<<<<< HEAD
  /** Calls {@link IndexWriter#addDocument(Iterable)}
=======
  /** Calls {@link IndexWriter#addDocument(IndexDocument)}
>>>>>>> 1529c57c
   *  and returns the generation that reflects this change. */
  public long addDocument(Iterable<? extends IndexableField> d) throws IOException {
    writer.addDocument(d);
    // Return gen as of when indexing finished:
    return indexingGen.get();
  }

  /** Calls {@link IndexWriter#addDocuments(Iterable)} and
   *  returns the generation that reflects this change. */
  public long addDocuments(Iterable<? extends Iterable<? extends IndexableField>> docs) throws IOException {
    writer.addDocuments(docs);
    // Return gen as of when indexing finished:
    return indexingGen.get();
  }

  /** Calls {@link IndexWriter#addIndexes(Directory...)} and
   *  returns the generation that reflects this change. */
  public long addIndexes(Directory... dirs) throws IOException {
    writer.addIndexes(dirs);
    // Return gen as of when indexing finished:
    return indexingGen.get();
  }

  /** Calls {@link IndexWriter#addIndexes(CodecReader...)}
   *  and returns the generation that reflects this change. */
  public long addIndexes(CodecReader... readers) throws IOException {
    writer.addIndexes(readers);
    // Return gen as of when indexing finished:
    return indexingGen.get();
  }

  /** Return the current generation being indexed. */
  public long getGeneration() {
    return indexingGen.get();
  }

  /** Return the wrapped {@link IndexWriter}. */
  public IndexWriter getIndexWriter() {
    return writer;
  }

  /** Return and increment current gen.
   *
   * @lucene.internal */
  public long getAndIncrementGeneration() {
    return indexingGen.getAndIncrement();
  }

  /** Cals {@link
   *  IndexWriter#tryDeleteDocument(IndexReader,int)} and
   *  returns the generation that reflects this change. */
  public long tryDeleteDocument(IndexReader reader, int docID) throws IOException {
    if (writer.tryDeleteDocument(reader, docID)) {
      return indexingGen.get();
    } else {
      return -1;
    }
  }
}
<|MERGE_RESOLUTION|>--- conflicted
+++ resolved
@@ -48,7 +48,6 @@
     this.writer = writer;
   }
 
-<<<<<<< HEAD
   public Document newDocument() {
     return writer.newDocument();
   }
@@ -67,18 +66,6 @@
   }
 
   /** Calls {@link
-=======
-  /** Calls {@link
-   *  IndexWriter#updateDocument(Term,IndexDocument)} and
-   *  returns the generation that reflects this change. */
-  public long updateDocument(Term t, IndexDocument d) throws IOException {
-    writer.updateDocument(t, d);
-    // Return gen as of when indexing finished:
-    return indexingGen.get();
-  }
-
-  /** Calls {@link
->>>>>>> 1529c57c
    *  IndexWriter#updateDocuments(Term,Iterable)} and returns
    *  the generation that reflects this change. */
   public long updateDocuments(Term t, Iterable<? extends Iterable<? extends IndexableField>> docs) throws IOException {
@@ -127,11 +114,7 @@
     return indexingGen.get();
   }
 
-<<<<<<< HEAD
   /** Calls {@link IndexWriter#addDocument(Iterable)}
-=======
-  /** Calls {@link IndexWriter#addDocument(IndexDocument)}
->>>>>>> 1529c57c
    *  and returns the generation that reflects this change. */
   public long addDocument(Iterable<? extends IndexableField> d) throws IOException {
     writer.addDocument(d);
