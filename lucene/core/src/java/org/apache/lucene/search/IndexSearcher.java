package org.apache.lucene.search;

/*
 * Licensed to the Apache Software Foundation (ASF) under one or more
 * contributor license agreements.  See the NOTICE file distributed with
 * this work for additional information regarding copyright ownership.
 * The ASF licenses this file to You under the Apache License, Version 2.0
 * (the "License"); you may not use this file except in compliance with
 * the License.  You may obtain a copy of the License at
 *
 *     http://www.apache.org/licenses/LICENSE-2.0
 *
 * Unless required by applicable law or agreed to in writing, software
 * distributed under the License is distributed on an "AS IS" BASIS,
 * WITHOUT WARRANTIES OR CONDITIONS OF ANY KIND, either express or implied.
 * See the License for the specific language governing permissions and
 * limitations under the License.
 */

import java.io.IOException;
import java.util.Arrays;
import java.util.Iterator;
import java.util.List;
import java.util.NoSuchElementException;
import java.util.Set;
import java.util.concurrent.Callable;
import java.util.concurrent.CompletionService;
import java.util.concurrent.ExecutionException;
import java.util.concurrent.Executor;
import java.util.concurrent.ExecutorCompletionService;
import java.util.concurrent.ExecutorService;
import java.util.concurrent.locks.Lock;
import java.util.concurrent.locks.ReentrantLock;

import org.apache.lucene.index.AtomicReaderContext;
import org.apache.lucene.index.DirectoryReader; // javadocs
import org.apache.lucene.index.IndexReader;
import org.apache.lucene.index.MultiFields;
import org.apache.lucene.index.IndexReaderContext;
import org.apache.lucene.index.ReaderUtil;
import org.apache.lucene.index.StoredDocument;
import org.apache.lucene.index.StoredFieldVisitor;
import org.apache.lucene.index.Term;
import org.apache.lucene.index.TermContext;
import org.apache.lucene.index.Terms;
import org.apache.lucene.search.intervals.IntervalIterator;
import org.apache.lucene.search.similarities.DefaultSimilarity;
import org.apache.lucene.search.similarities.Similarity;
import org.apache.lucene.store.NIOFSDirectory;    // javadoc
import org.apache.lucene.util.ThreadInterruptedException;
import org.apache.lucene.index.IndexWriter; // javadocs

/** Implements search over a single IndexReader.
 *
 * <p>Applications usually need only call the inherited
 * {@link #search(Query,int)}
 * or {@link #search(Query,Filter,int)} methods. For
 * performance reasons, if your index is unchanging, you
 * should share a single IndexSearcher instance across
 * multiple searches instead of creating a new one
 * per-search.  If your index has changed and you wish to
 * see the changes reflected in searching, you should
 * use {@link DirectoryReader#openIfChanged(DirectoryReader)}
 * to obtain a new reader and
 * then create a new IndexSearcher from that.  Also, for
 * low-latency turnaround it's best to use a near-real-time
 * reader ({@link DirectoryReader#open(IndexWriter,boolean)}).
 * Once you have a new {@link IndexReader}, it's relatively
 * cheap to create a new IndexSearcher from it.
 * 
 * <a name="thread-safety"></a><p><b>NOTE</b>: <code>{@link
 * IndexSearcher}</code> instances are completely
 * thread safe, meaning multiple threads can call any of its
 * methods, concurrently.  If your application requires
 * external synchronization, you should <b>not</b>
 * synchronize on the <code>IndexSearcher</code> instance;
 * use your own (non-Lucene) objects instead.</p>
 */
public class IndexSearcher {
  final IndexReader reader; // package private for testing!
  
  // NOTE: these members might change in incompatible ways
  // in the next release
  protected final IndexReaderContext readerContext;
  protected final List<AtomicReaderContext> leafContexts;
  /** used with executor - each slice holds a set of leafs executed within one thread */
  protected final LeafSlice[] leafSlices;

  // These are only used for multi-threaded search
  private final ExecutorService executor;

  // the default Similarity
  private static final Similarity defaultSimilarity = new DefaultSimilarity();
  
  /**
   * Expert: returns a default Similarity instance.
   * In general, this method is only called to initialize searchers and writers.
   * User code and query implementations should respect
   * {@link IndexSearcher#getSimilarity()}.
   * @lucene.internal
   */
  public static Similarity getDefaultSimilarity() {
    return defaultSimilarity;
  }
  
  /** The Similarity implementation used by this searcher. */
  private Similarity similarity = defaultSimilarity;

  /** Creates a searcher searching the provided index. */
  public IndexSearcher(IndexReader r) {
    this(r, null);
  }

  /** Runs searches for each segment separately, using the
   *  provided ExecutorService.  IndexSearcher will not
   *  shutdown/awaitTermination this ExecutorService on
   *  close; you must do so, eventually, on your own.  NOTE:
   *  if you are using {@link NIOFSDirectory}, do not use
   *  the shutdownNow method of ExecutorService as this uses
   *  Thread.interrupt under-the-hood which can silently
   *  close file descriptors (see <a
   *  href="https://issues.apache.org/jira/browse/LUCENE-2239">LUCENE-2239</a>).
   * 
   * @lucene.experimental */
  public IndexSearcher(IndexReader r, ExecutorService executor) {
    this(r.getContext(), executor);
  }

  /**
   * Creates a searcher searching the provided top-level {@link IndexReaderContext}.
   * <p>
   * Given a non-<code>null</code> {@link ExecutorService} this method runs
   * searches for each segment separately, using the provided ExecutorService.
   * IndexSearcher will not shutdown/awaitTermination this ExecutorService on
   * close; you must do so, eventually, on your own. NOTE: if you are using
   * {@link NIOFSDirectory}, do not use the shutdownNow method of
   * ExecutorService as this uses Thread.interrupt under-the-hood which can
   * silently close file descriptors (see <a
   * href="https://issues.apache.org/jira/browse/LUCENE-2239">LUCENE-2239</a>).
   * 
   * @see IndexReaderContext
   * @see IndexReader#getContext()
   * @lucene.experimental
   */
  public IndexSearcher(IndexReaderContext context, ExecutorService executor) {
    assert context.isTopLevel: "IndexSearcher's ReaderContext must be topLevel for reader" + context.reader();
    reader = context.reader();
    this.executor = executor;
    this.readerContext = context;
    leafContexts = context.leaves();
    this.leafSlices = executor == null ? null : slices(leafContexts);
  }

  /**
   * Creates a searcher searching the provided top-level {@link IndexReaderContext}.
   *
   * @see IndexReaderContext
   * @see IndexReader#getContext()
   * @lucene.experimental
   */
  public IndexSearcher(IndexReaderContext context) {
    this(context, null);
  }
  
  /**
   * Expert: Creates an array of leaf slices each holding a subset of the given leaves.
   * Each {@link LeafSlice} is executed in a single thread. By default there
   * will be one {@link LeafSlice} per leaf ({@link AtomicReaderContext}).
   */
  protected LeafSlice[] slices(List<AtomicReaderContext> leaves) {
    LeafSlice[] slices = new LeafSlice[leaves.size()];
    for (int i = 0; i < slices.length; i++) {
      slices[i] = new LeafSlice(leaves.get(i));
    }
    return slices;
  }

  
  /** Return the {@link IndexReader} this searches. */
  public IndexReader getIndexReader() {
    return reader;
  }

  /** 
   * Sugar for <code>.getIndexReader().document(docID)</code> 
   * @see IndexReader#document(int) 
   */
  public StoredDocument doc(int docID) throws IOException {
    return reader.document(docID);
  }

  /** 
   * Sugar for <code>.getIndexReader().document(docID, fieldVisitor)</code>
   * @see IndexReader#document(int, StoredFieldVisitor) 
   */
  public void doc(int docID, StoredFieldVisitor fieldVisitor) throws IOException {
    reader.document(docID, fieldVisitor);
  }

  /** 
   * Sugar for <code>.getIndexReader().document(docID, fieldsToLoad)</code>
   * @see IndexReader#document(int, Set) 
   */
  public StoredDocument doc(int docID, Set<String> fieldsToLoad) throws IOException {
    return reader.document(docID, fieldsToLoad);
  }

  /** Expert: Set the Similarity implementation used by this IndexSearcher.
   *
   */
  public void setSimilarity(Similarity similarity) {
    this.similarity = similarity;
  }

  public Similarity getSimilarity() {
    return similarity;
  }
  
  /** @lucene.internal */
  protected Query wrapFilter(Query query, Filter filter) {
    return (filter == null) ? query : new FilteredQuery(query, filter);
  }

  /** Finds the top <code>n</code>
   * hits for <code>query</code> where all results are after a previous 
   * result (<code>after</code>).
   * <p>
   * By passing the bottom result from a previous page as <code>after</code>,
   * this method can be used for efficient 'deep-paging' across potentially
   * large result sets.
   *
   * @throws BooleanQuery.TooManyClauses If a query would exceed 
   *         {@link BooleanQuery#getMaxClauseCount()} clauses.
   */
  public TopDocs searchAfter(ScoreDoc after, Query query, int n) throws IOException {
    return search(createNormalizedWeight(query), after, n);
  }
  
  /** Finds the top <code>n</code>
   * hits for <code>query</code>, applying <code>filter</code> if non-null,
   * where all results are after a previous result (<code>after</code>).
   * <p>
   * By passing the bottom result from a previous page as <code>after</code>,
   * this method can be used for efficient 'deep-paging' across potentially
   * large result sets.
   *
   * @throws BooleanQuery.TooManyClauses If a query would exceed 
   *         {@link BooleanQuery#getMaxClauseCount()} clauses.
   */
  public TopDocs searchAfter(ScoreDoc after, Query query, Filter filter, int n) throws IOException {
    return search(createNormalizedWeight(wrapFilter(query, filter)), after, n);
  }
  
  /** Finds the top <code>n</code>
   * hits for <code>query</code>.
   *
   * @throws BooleanQuery.TooManyClauses If a query would exceed 
   *         {@link BooleanQuery#getMaxClauseCount()} clauses.
   */
  public TopDocs search(Query query, int n)
    throws IOException {
    return search(query, null, n);
  }


  /** Finds the top <code>n</code>
   * hits for <code>query</code>, applying <code>filter</code> if non-null.
   *
   * @throws BooleanQuery.TooManyClauses If a query would exceed 
   *         {@link BooleanQuery#getMaxClauseCount()} clauses.
   */
  public TopDocs search(Query query, Filter filter, int n)
    throws IOException {
    return search(createNormalizedWeight(wrapFilter(query, filter)), null, n);
  }

  /** Lower-level search API.
   *
   * <p>{@link Collector#collect(int)} is called for every matching
   * document.
   *
   * @param query to match documents
   * @param filter if non-null, used to permit documents to be collected.
   * @param results to receive hits
   * @throws BooleanQuery.TooManyClauses If a query would exceed 
   *         {@link BooleanQuery#getMaxClauseCount()} clauses.
   */
  public void search(Query query, Filter filter, Collector results)
    throws IOException {
    search(leafContexts, createNormalizedWeight(wrapFilter(query, filter)), results);
  }

  /** Lower-level search API.
   *
   * <p>{@link Collector#collect(int)} is called for every matching document.
   *
   * @throws BooleanQuery.TooManyClauses If a query would exceed 
   *         {@link BooleanQuery#getMaxClauseCount()} clauses.
   */
  public void search(Query query, Collector results)
    throws IOException {
    search(leafContexts, createNormalizedWeight(query), results);
  }
  
  /** Search implementation with arbitrary sorting.  Finds
   * the top <code>n</code> hits for <code>query</code>, applying
   * <code>filter</code> if non-null, and sorting the hits by the criteria in
   * <code>sort</code>.
   * 
   * <p>NOTE: this does not compute scores by default; use
   * {@link IndexSearcher#search(Query,Filter,int,Sort,boolean,boolean)} to
   * control scoring.
   *
   * @throws BooleanQuery.TooManyClauses If a query would exceed 
   *         {@link BooleanQuery#getMaxClauseCount()} clauses.
   */
  public TopFieldDocs search(Query query, Filter filter, int n,
                             Sort sort) throws IOException {
    return search(createNormalizedWeight(wrapFilter(query, filter)), n, sort, false, false);
  }

  /** Search implementation with arbitrary sorting, plus
   * control over whether hit scores and max score
   * should be computed.  Finds
   * the top <code>n</code> hits for <code>query</code>, applying
   * <code>filter</code> if non-null, and sorting the hits by the criteria in
   * <code>sort</code>.  If <code>doDocScores</code> is <code>true</code>
   * then the score of each hit will be computed and
   * returned.  If <code>doMaxScore</code> is
   * <code>true</code> then the maximum score over all
   * collected hits will be computed.
   * 
   * @throws BooleanQuery.TooManyClauses If a query would exceed 
   *         {@link BooleanQuery#getMaxClauseCount()} clauses.
   */
  public TopFieldDocs search(Query query, Filter filter, int n,
                             Sort sort, boolean doDocScores, boolean doMaxScore) throws IOException {
    return search(createNormalizedWeight(wrapFilter(query, filter)), n, sort, doDocScores, doMaxScore);
  }

  /** Finds the top <code>n</code>
   * hits for <code>query</code>, applying <code>filter</code> if non-null,
   * where all results are after a previous result (<code>after</code>).
   * <p>
   * By passing the bottom result from a previous page as <code>after</code>,
   * this method can be used for efficient 'deep-paging' across potentially
   * large result sets.
   *
   * @throws BooleanQuery.TooManyClauses If a query would exceed 
   *         {@link BooleanQuery#getMaxClauseCount()} clauses.
   */
  public TopDocs searchAfter(ScoreDoc after, Query query, Filter filter, int n, Sort sort) throws IOException {
    if (after != null && !(after instanceof FieldDoc)) {
      // TODO: if we fix type safety of TopFieldDocs we can
      // remove this
      throw new IllegalArgumentException("after must be a FieldDoc; got " + after);
    }
    return search(createNormalizedWeight(wrapFilter(query, filter)), (FieldDoc) after, n, sort, true, false, false);
  }

  /**
   * Search implementation with arbitrary sorting and no filter.
   * @param query The query to search for
   * @param n Return only the top n results
   * @param sort The {@link org.apache.lucene.search.Sort} object
   * @return The top docs, sorted according to the supplied {@link org.apache.lucene.search.Sort} instance
   * @throws IOException if there is a low-level I/O error
   */
  public TopFieldDocs search(Query query, int n,
                             Sort sort) throws IOException {
    return search(createNormalizedWeight(query), n, sort, false, false);
  }

  /** Finds the top <code>n</code>
   * hits for <code>query</code> where all results are after a previous 
   * result (<code>after</code>).
   * <p>
   * By passing the bottom result from a previous page as <code>after</code>,
   * this method can be used for efficient 'deep-paging' across potentially
   * large result sets.
   *
   * @throws BooleanQuery.TooManyClauses If a query would exceed 
   *         {@link BooleanQuery#getMaxClauseCount()} clauses.
   */
  public TopDocs searchAfter(ScoreDoc after, Query query, int n, Sort sort) throws IOException {
    if (after != null && !(after instanceof FieldDoc)) {
      // TODO: if we fix type safety of TopFieldDocs we can
      // remove this
      throw new IllegalArgumentException("after must be a FieldDoc; got " + after);
    }
    return search(createNormalizedWeight(query), (FieldDoc) after, n, sort, true, false, false);
  }

  /** Finds the top <code>n</code>
   * hits for <code>query</code> where all results are after a previous 
   * result (<code>after</code>), allowing control over
   * whether hit scores and max score should be computed.
   * <p>
   * By passing the bottom result from a previous page as <code>after</code>,
   * this method can be used for efficient 'deep-paging' across potentially
   * large result sets.  If <code>doDocScores</code> is <code>true</code>
   * then the score of each hit will be computed and
   * returned.  If <code>doMaxScore</code> is
   * <code>true</code> then the maximum score over all
   * collected hits will be computed.
   *
   * @throws BooleanQuery.TooManyClauses If a query would exceed 
   *         {@link BooleanQuery#getMaxClauseCount()} clauses.
   */
  public TopDocs searchAfter(ScoreDoc after, Query query, Filter filter, int n, Sort sort,
                             boolean doDocScores, boolean doMaxScore) throws IOException {
    if (after != null && !(after instanceof FieldDoc)) {
      // TODO: if we fix type safety of TopFieldDocs we can
      // remove this
      throw new IllegalArgumentException("after must be a FieldDoc; got " + after);
    }
    return search(createNormalizedWeight(wrapFilter(query, filter)), (FieldDoc) after, n, sort, true,
                  doDocScores, doMaxScore);
  }

  /** Expert: Low-level search implementation.  Finds the top <code>n</code>
   * hits for <code>query</code>, applying <code>filter</code> if non-null.
   *
   * <p>Applications should usually call {@link IndexSearcher#search(Query,int)} or
   * {@link IndexSearcher#search(Query,Filter,int)} instead.
   * @throws BooleanQuery.TooManyClauses If a query would exceed 
   *         {@link BooleanQuery#getMaxClauseCount()} clauses.
   */
  protected TopDocs search(Weight weight, ScoreDoc after, int nDocs) throws IOException {
    int limit = reader.maxDoc();
    if (limit == 0) {
      limit = 1;
    }
    if (after != null && after.doc >= limit) {
      throw new IllegalArgumentException("after.doc exceeds the number of documents in that reader: after.doc="
          + after.doc + " limit=" + limit);
    }
    nDocs = Math.min(nDocs, limit);
    
    if (executor == null) {
      return search(leafContexts, weight, after, nDocs);
    } else {
      final HitQueue hq = new HitQueue(nDocs, false);
      final Lock lock = new ReentrantLock();
      final ExecutionHelper<TopDocs> runner = new ExecutionHelper<TopDocs>(executor);
    
      for (int i = 0; i < leafSlices.length; i++) { // search each sub
        runner.submit(new SearcherCallableNoSort(lock, this, leafSlices[i], weight, after, nDocs, hq));
      }

      int totalHits = 0;
      float maxScore = Float.NEGATIVE_INFINITY;
      for (final TopDocs topDocs : runner) {
        if(topDocs.totalHits != 0) {
          totalHits += topDocs.totalHits;
          maxScore = Math.max(maxScore, topDocs.getMaxScore());
        }
      }

      final ScoreDoc[] scoreDocs = new ScoreDoc[hq.size()];
      for (int i = hq.size() - 1; i >= 0; i--) // put docs in array
        scoreDocs[i] = hq.pop();

      return new TopDocs(totalHits, scoreDocs, maxScore);
    }
  }

  /** Expert: Low-level search implementation.  Finds the top <code>n</code>
   * hits for <code>query</code>.
   *
   * <p>Applications should usually call {@link IndexSearcher#search(Query,int)} or
   * {@link IndexSearcher#search(Query,Filter,int)} instead.
   * @throws BooleanQuery.TooManyClauses If a query would exceed 
   *         {@link BooleanQuery#getMaxClauseCount()} clauses.
   */
  protected TopDocs search(List<AtomicReaderContext> leaves, Weight weight, ScoreDoc after, int nDocs) throws IOException {
    // single thread
    int limit = reader.maxDoc();
    if (limit == 0) {
      limit = 1;
    }
    nDocs = Math.min(nDocs, limit);
    TopScoreDocCollector collector = TopScoreDocCollector.create(nDocs, after, !weight.scoresDocsOutOfOrder());
    search(leaves, weight, collector);
    return collector.topDocs();
  }

  /** Expert: Low-level search implementation with arbitrary
   * sorting and control over whether hit scores and max
   * score should be computed.  Finds
   * the top <code>n</code> hits for <code>query</code> and sorting the hits
   * by the criteria in <code>sort</code>.
   *
   * <p>Applications should usually call {@link
   * IndexSearcher#search(Query,Filter,int,Sort)} instead.
   * 
   * @throws BooleanQuery.TooManyClauses If a query would exceed 
   *         {@link BooleanQuery#getMaxClauseCount()} clauses.
   */
  protected TopFieldDocs search(Weight weight,
                                final int nDocs, Sort sort,
                                boolean doDocScores, boolean doMaxScore) throws IOException {
    return search(weight, null, nDocs, sort, true, doDocScores, doMaxScore);
  }

  /**
   * Just like {@link #search(Weight, int, Sort, boolean, boolean)}, but you choose
   * whether or not the fields in the returned {@link FieldDoc} instances should
   * be set by specifying fillFields.
   */
  protected TopFieldDocs search(Weight weight, FieldDoc after, int nDocs,
                                Sort sort, boolean fillFields,
                                boolean doDocScores, boolean doMaxScore)
      throws IOException {

    if (sort == null) throw new NullPointerException("Sort must not be null");
    
    int limit = reader.maxDoc();
    if (limit == 0) {
      limit = 1;
    }
    nDocs = Math.min(nDocs, limit);

    if (executor == null) {
      // use all leaves here!
      return search(leafContexts, weight, after, nDocs, sort, fillFields, doDocScores, doMaxScore);
    } else {
      final TopFieldCollector topCollector = TopFieldCollector.create(sort, nDocs,
                                                                      after,
                                                                      fillFields,
                                                                      doDocScores,
                                                                      doMaxScore,
                                                                      false);

      final Lock lock = new ReentrantLock();
      final ExecutionHelper<TopFieldDocs> runner = new ExecutionHelper<TopFieldDocs>(executor);
      for (int i = 0; i < leafSlices.length; i++) { // search each leaf slice
        runner.submit(
                      new SearcherCallableWithSort(lock, this, leafSlices[i], weight, after, nDocs, topCollector, sort, doDocScores, doMaxScore));
      }
      int totalHits = 0;
      float maxScore = Float.NEGATIVE_INFINITY;
      for (final TopFieldDocs topFieldDocs : runner) {
        if (topFieldDocs.totalHits != 0) {
          totalHits += topFieldDocs.totalHits;
          maxScore = Math.max(maxScore, topFieldDocs.getMaxScore());
        }
      }

      final TopFieldDocs topDocs = (TopFieldDocs) topCollector.topDocs();

      return new TopFieldDocs(totalHits, topDocs.scoreDocs, topDocs.fields, topDocs.getMaxScore());
    }
  }
  
  
  /**
   * Just like {@link #search(Weight, int, Sort, boolean, boolean)}, but you choose
   * whether or not the fields in the returned {@link FieldDoc} instances should
   * be set by specifying fillFields.
   */
  protected TopFieldDocs search(List<AtomicReaderContext> leaves, Weight weight, FieldDoc after, int nDocs,
                                Sort sort, boolean fillFields, boolean doDocScores, boolean doMaxScore) throws IOException {
    // single thread
    int limit = reader.maxDoc();
    if (limit == 0) {
      limit = 1;
    }
    nDocs = Math.min(nDocs, limit);

    TopFieldCollector collector = TopFieldCollector.create(sort, nDocs, after,
                                                           fillFields, doDocScores,
                                                           doMaxScore, !weight.scoresDocsOutOfOrder());
    search(leaves, weight, collector);
    return (TopFieldDocs) collector.topDocs();
  }

  /**
   * Lower-level search API.
   * 
   * <p>
   * {@link Collector#collect(int)} is called for every document. <br>
   * 
   * <p>
   * NOTE: this method executes the searches on all given leaves exclusively.
   * To search across all the searchers leaves use {@link #leafContexts}.
   * 
   * @param leaves 
   *          the searchers leaves to execute the searches on
   * @param weight
   *          to match documents
   * @param collector
   *          to receive hits
   * @throws BooleanQuery.TooManyClauses If a query would exceed 
   *         {@link BooleanQuery#getMaxClauseCount()} clauses.
   */
  protected void search(List<AtomicReaderContext> leaves, Weight weight, Collector collector)
      throws IOException {

    // TODO: should we make this
    // threaded...?  the Collector could be sync'd?
    // always use single thread:
    for (AtomicReaderContext ctx : leaves) { // search each subreader
<<<<<<< HEAD
      collector.setNextReader(ctx);
      Scorer scorer = weight.scorer(ctx, !collector.acceptsDocsOutOfOrder(), true, collector.postingFeatures(), ctx.reader().getLiveDocs());
=======
      try {
        collector.setNextReader(ctx);
      } catch (CollectionTerminatedException e) {
        // there is no doc of interest in this reader context
        // continue with the following leaf
        continue;
      }
      Scorer scorer = weight.scorer(ctx, !collector.acceptsDocsOutOfOrder(), true, ctx.reader().getLiveDocs());
>>>>>>> 9c47892d
      if (scorer != null) {
        try {
          scorer.score(collector);
        } catch (CollectionTerminatedException e) {
          // collection was terminated prematurely
          // continue with the following leaf
        }
      }
    }
  }

  /** Expert: called to re-write queries into primitive queries.
   * @throws BooleanQuery.TooManyClauses If a query would exceed 
   *         {@link BooleanQuery#getMaxClauseCount()} clauses.
   */
  public Query rewrite(Query original) throws IOException {
    Query query = original;
    for (Query rewrittenQuery = query.rewrite(reader); rewrittenQuery != query;
         rewrittenQuery = query.rewrite(reader)) {
      query = rewrittenQuery;
    }
    return query;
  }

  /** Returns an Explanation that describes how <code>doc</code> scored against
   * <code>query</code>.
   *
   * <p>This is intended to be used in developing Similarity implementations,
   * and, for good performance, should not be displayed with every hit.
   * Computing an explanation is as expensive as executing the query over the
   * entire index.
   */
  public Explanation explain(Query query, int doc) throws IOException {
    return explain(createNormalizedWeight(query), doc);
  }

  /** Expert: low-level implementation method
   * Returns an Explanation that describes how <code>doc</code> scored against
   * <code>weight</code>.
   *
   * <p>This is intended to be used in developing Similarity implementations,
   * and, for good performance, should not be displayed with every hit.
   * Computing an explanation is as expensive as executing the query over the
   * entire index.
   * <p>Applications should call {@link IndexSearcher#explain(Query, int)}.
   * @throws BooleanQuery.TooManyClauses If a query would exceed 
   *         {@link BooleanQuery#getMaxClauseCount()} clauses.
   */
  protected Explanation explain(Weight weight, int doc) throws IOException {
    int n = ReaderUtil.subIndex(doc, leafContexts);
    final AtomicReaderContext ctx = leafContexts.get(n);
    int deBasedDoc = doc - ctx.docBase;
    
    return weight.explain(ctx, deBasedDoc);
  }

  /**
   * Creates a normalized weight for a top-level {@link Query}.
   * The query is rewritten by this method and {@link Query#createWeight} called,
   * afterwards the {@link Weight} is normalized. The returned {@code Weight}
   * can then directly be used to get a {@link Scorer}.
   * @lucene.internal
   */
  public Weight createNormalizedWeight(Query query) throws IOException {
    query = rewrite(query);
    Weight weight = query.createWeight(this);
    float v = weight.getValueForNormalization();
    float norm = getSimilarity().queryNorm(v);
    if (Float.isInfinite(norm) || Float.isNaN(norm)) {
      norm = 1.0f;
    }
    weight.normalize(norm, 1.0f);
    return weight;
  }
  
  /**
   * Returns this searchers the top-level {@link IndexReaderContext}.
   * @see IndexReader#getContext()
   */
  /* sugar for #getReader().getTopReaderContext() */
  public IndexReaderContext getTopReaderContext() {
    return readerContext;
  }

  /**
   * A thread subclass for searching a single searchable 
   */
  private static final class SearcherCallableNoSort implements Callable<TopDocs> {

    private final Lock lock;
    private final IndexSearcher searcher;
    private final Weight weight;
    private final ScoreDoc after;
    private final int nDocs;
    private final HitQueue hq;
    private final LeafSlice slice;

    public SearcherCallableNoSort(Lock lock, IndexSearcher searcher, LeafSlice slice,  Weight weight,
        ScoreDoc after, int nDocs, HitQueue hq) {
      this.lock = lock;
      this.searcher = searcher;
      this.weight = weight;
      this.after = after;
      this.nDocs = nDocs;
      this.hq = hq;
      this.slice = slice;
    }

    @Override
    public TopDocs call() throws IOException {
      final TopDocs docs = searcher.search(Arrays.asList(slice.leaves), weight, after, nDocs);
      final ScoreDoc[] scoreDocs = docs.scoreDocs;
      //it would be so nice if we had a thread-safe insert 
      lock.lock();
      try {
        for (int j = 0; j < scoreDocs.length; j++) { // merge scoreDocs into hq
          final ScoreDoc scoreDoc = scoreDocs[j];
          if (scoreDoc == hq.insertWithOverflow(scoreDoc)) {
            break;
          }
        }
      } finally {
        lock.unlock();
      }
      return docs;
    }
  }


  /**
   * A thread subclass for searching a single searchable 
   */
  private static final class SearcherCallableWithSort implements Callable<TopFieldDocs> {

    private final Lock lock;
    private final IndexSearcher searcher;
    private final Weight weight;
    private final int nDocs;
    private final TopFieldCollector hq;
    private final Sort sort;
    private final LeafSlice slice;
    private final FieldDoc after;
    private final boolean doDocScores;
    private final boolean doMaxScore;

    public SearcherCallableWithSort(Lock lock, IndexSearcher searcher, LeafSlice slice, Weight weight,
                                    FieldDoc after, int nDocs, TopFieldCollector hq, Sort sort,
                                    boolean doDocScores, boolean doMaxScore) {
      this.lock = lock;
      this.searcher = searcher;
      this.weight = weight;
      this.nDocs = nDocs;
      this.hq = hq;
      this.sort = sort;
      this.slice = slice;
      this.after = after;
      this.doDocScores = doDocScores;
      this.doMaxScore = doMaxScore;
    }

    private final class FakeScorer extends Scorer {
      float score;
      int doc;

      public FakeScorer() {
        super(null);
      }
    
      @Override
      public int advance(int target) {
        throw new UnsupportedOperationException("FakeScorer doesn't support advance(int)");
      }

      @Override
      public int docID() {
        return doc;
      }

      @Override
      public int freq() {
        throw new UnsupportedOperationException("FakeScorer doesn't support freq()");
      }

      @Override
      public int nextDoc() {
        throw new UnsupportedOperationException("FakeScorer doesn't support nextDoc()");
      }
    
      @Override
      public float score() {
        return score;
      }

      @Override
<<<<<<< HEAD
      public IntervalIterator intervals(boolean collectIntervals) throws IOException {
        return null;
=======
      public long cost() {
        return 1;
>>>>>>> 9c47892d
      }
    }

    private final FakeScorer fakeScorer = new FakeScorer();

    @Override
    public TopFieldDocs call() throws IOException {
      assert slice.leaves.length == 1;
      final TopFieldDocs docs = searcher.search(Arrays.asList(slice.leaves),
          weight, after, nDocs, sort, true, doDocScores || sort.needsScores(), doMaxScore);
      lock.lock();
      try {
        final AtomicReaderContext ctx = slice.leaves[0];
        final int base = ctx.docBase;
        hq.setNextReader(ctx);
        hq.setScorer(fakeScorer);
        for(ScoreDoc scoreDoc : docs.scoreDocs) {
          fakeScorer.doc = scoreDoc.doc - base;
          fakeScorer.score = scoreDoc.score;
          hq.collect(scoreDoc.doc-base);
        }

        // Carry over maxScore from sub:
        if (doMaxScore && docs.getMaxScore() > hq.maxScore) {
          hq.maxScore = docs.getMaxScore();
        }
      } finally {
        lock.unlock();
      }
      return docs;
    }
  }

  /**
   * A helper class that wraps a {@link CompletionService} and provides an
   * iterable interface to the completed {@link Callable} instances.
   * 
   * @param <T>
   *          the type of the {@link Callable} return value
   */
  private static final class ExecutionHelper<T> implements Iterator<T>, Iterable<T> {
    private final CompletionService<T> service;
    private int numTasks;

    ExecutionHelper(final Executor executor) {
      this.service = new ExecutorCompletionService<T>(executor);
    }

    @Override
    public boolean hasNext() {
      return numTasks > 0;
    }

    public void submit(Callable<T> task) {
      this.service.submit(task);
      ++numTasks;
    }

    @Override
    public T next() {
      if(!this.hasNext()) 
        throw new NoSuchElementException("next() is called but hasNext() returned false");
      try {
        return service.take().get();
      } catch (InterruptedException e) {
        throw new ThreadInterruptedException(e);
      } catch (ExecutionException e) {
        throw new RuntimeException(e);
      } finally {
        --numTasks;
      }
    }

    @Override
    public void remove() {
      throw new UnsupportedOperationException();
    }

    @Override
    public Iterator<T> iterator() {
      // use the shortcut here - this is only used in a private context
      return this;
    }
  }

  /**
   * A class holding a subset of the {@link IndexSearcher}s leaf contexts to be
   * executed within a single thread.
   * 
   * @lucene.experimental
   */
  public static class LeafSlice {
    final AtomicReaderContext[] leaves;
    
    public LeafSlice(AtomicReaderContext... leaves) {
      this.leaves = leaves;
    }
  }

  @Override
  public String toString() {
    return "IndexSearcher(" + reader + "; executor=" + executor + ")";
  }
  
  /**
   * Returns {@link TermStatistics} for a term.
   * 
   * This can be overridden for example, to return a term's statistics
   * across a distributed collection.
   * @lucene.experimental
   */
  public TermStatistics termStatistics(Term term, TermContext context) throws IOException {
    return new TermStatistics(term.bytes(), context.docFreq(), context.totalTermFreq());
  }
  
  /**
   * Returns {@link CollectionStatistics} for a field.
   * 
   * This can be overridden for example, to return a field's statistics
   * across a distributed collection.
   * @lucene.experimental
   */
  public CollectionStatistics collectionStatistics(String field) throws IOException {
    final int docCount;
    final long sumTotalTermFreq;
    final long sumDocFreq;

    assert field != null;
    
    Terms terms = MultiFields.getTerms(reader, field);
    if (terms == null) {
      docCount = 0;
      sumTotalTermFreq = 0;
      sumDocFreq = 0;
    } else {
      docCount = terms.getDocCount();
      sumTotalTermFreq = terms.getSumTotalTermFreq();
      sumDocFreq = terms.getSumDocFreq();
    }
    return new CollectionStatistics(field, reader.maxDoc(), docCount, sumTotalTermFreq, sumDocFreq);
  }
}<|MERGE_RESOLUTION|>--- conflicted
+++ resolved
@@ -601,10 +601,6 @@
     // threaded...?  the Collector could be sync'd?
     // always use single thread:
     for (AtomicReaderContext ctx : leaves) { // search each subreader
-<<<<<<< HEAD
-      collector.setNextReader(ctx);
-      Scorer scorer = weight.scorer(ctx, !collector.acceptsDocsOutOfOrder(), true, collector.postingFeatures(), ctx.reader().getLiveDocs());
-=======
       try {
         collector.setNextReader(ctx);
       } catch (CollectionTerminatedException e) {
@@ -612,8 +608,7 @@
         // continue with the following leaf
         continue;
       }
-      Scorer scorer = weight.scorer(ctx, !collector.acceptsDocsOutOfOrder(), true, ctx.reader().getLiveDocs());
->>>>>>> 9c47892d
+      Scorer scorer = weight.scorer(ctx, !collector.acceptsDocsOutOfOrder(), true, collector.postingFeatures(), ctx.reader().getLiveDocs());
       if (scorer != null) {
         try {
           scorer.score(collector);
@@ -808,13 +803,13 @@
       }
 
       @Override
-<<<<<<< HEAD
       public IntervalIterator intervals(boolean collectIntervals) throws IOException {
         return null;
-=======
+      }
+
+      @Override
       public long cost() {
         return 1;
->>>>>>> 9c47892d
       }
     }
 
