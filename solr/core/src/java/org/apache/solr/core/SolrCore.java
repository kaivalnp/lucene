/*
 * Licensed to the Apache Software Foundation (ASF) under one or more
 * contributor license agreements.  See the NOTICE file distributed with
 * this work for additional information regarding copyright ownership.
 * The ASF licenses this file to You under the Apache License, Version 2.0
 * (the "License"); you may not use this file except in compliance with
 * the License.  You may obtain a copy of the License at
 *
 *     http://www.apache.org/licenses/LICENSE-2.0
 *
 * Unless required by applicable law or agreed to in writing, software
 * distributed under the License is distributed on an "AS IS" BASIS,
 * WITHOUT WARRANTIES OR CONDITIONS OF ANY KIND, either express or implied.
 * See the License for the specific language governing permissions and
 * limitations under the License.
 */
package org.apache.solr.core;

import java.io.Closeable;
import java.io.File;
import java.io.FileNotFoundException;
import java.io.IOException;
import java.io.InputStream;
import java.io.InputStreamReader;
import java.io.OutputStream;
import java.io.OutputStreamWriter;
import java.io.Writer;
import java.lang.invoke.MethodHandles;
import java.lang.reflect.Constructor;
import java.nio.charset.StandardCharsets;
import java.nio.file.NoSuchFileException;
import java.nio.file.Path;
import java.nio.file.Paths;
import java.util.ArrayList;
import java.util.Arrays;
import java.util.Collection;
import java.util.Collections;
import java.util.Date;
import java.util.HashMap;
import java.util.HashSet;
import java.util.Iterator;
import java.util.LinkedHashMap;
import java.util.LinkedList;
import java.util.List;
import java.util.Map;
import java.util.Objects;
import java.util.Optional;
import java.util.Properties;
import java.util.Set;
import java.util.UUID;
import java.util.concurrent.Callable;
import java.util.concurrent.ConcurrentHashMap;
import java.util.concurrent.CopyOnWriteArrayList;
import java.util.concurrent.CountDownLatch;
import java.util.concurrent.ExecutorService;
import java.util.concurrent.Future;
import java.util.concurrent.TimeUnit;
import java.util.concurrent.atomic.AtomicInteger;
import java.util.concurrent.locks.ReentrantLock;
import java.util.function.Consumer;

import com.codahale.metrics.Counter;
import com.codahale.metrics.Timer;
import com.google.common.collect.Iterators;
import com.google.common.collect.MapMaker;
import org.apache.commons.io.FileUtils;
import org.apache.lucene.codecs.Codec;
import org.apache.lucene.index.DirectoryReader;
import org.apache.lucene.index.IndexDeletionPolicy;
import org.apache.lucene.index.IndexReader;
import org.apache.lucene.index.IndexWriter;
import org.apache.lucene.index.LeafReaderContext;
import org.apache.lucene.store.Directory;
import org.apache.lucene.store.IOContext;
import org.apache.lucene.store.IndexInput;
import org.apache.lucene.store.IndexOutput;
import org.apache.lucene.store.LockObtainFailedException;
import org.apache.lucene.util.ResourceLoader;
import org.apache.solr.client.solrj.impl.BinaryResponseParser;
import org.apache.solr.cloud.CloudDescriptor;
import org.apache.solr.cloud.RecoveryStrategy;
import org.apache.solr.cloud.ZkSolrResourceLoader;
import org.apache.solr.common.SolrException;
import org.apache.solr.common.SolrException.ErrorCode;
import org.apache.solr.common.cloud.ClusterState;
import org.apache.solr.common.cloud.DocCollection;
import org.apache.solr.common.cloud.Slice;
import org.apache.solr.common.cloud.SolrZkClient;
import org.apache.solr.common.params.CollectionAdminParams;
import org.apache.solr.common.params.CommonParams;
import org.apache.solr.common.params.CommonParams.EchoParamStyle;
import org.apache.solr.common.params.SolrParams;
import org.apache.solr.common.params.UpdateParams;
import org.apache.solr.common.util.ExecutorUtil;
import org.apache.solr.common.util.IOUtils;
import org.apache.solr.common.util.NamedList;
import org.apache.solr.common.util.ObjectReleaseTracker;
import org.apache.solr.common.util.SimpleOrderedMap;
import org.apache.solr.common.util.SolrNamedThreadFactory;
import org.apache.solr.common.util.Utils;
import org.apache.solr.core.DirectoryFactory.DirContext;
import org.apache.solr.core.PluginBag.PluginHolder;
import org.apache.solr.core.snapshots.SolrSnapshotManager;
import org.apache.solr.core.snapshots.SolrSnapshotMetaDataManager;
import org.apache.solr.core.snapshots.SolrSnapshotMetaDataManager.SnapshotMetaData;
import org.apache.solr.handler.IndexFetcher;
import org.apache.solr.handler.ReplicationHandler;
import org.apache.solr.handler.RequestHandlerBase;
import org.apache.solr.handler.SolrConfigHandler;
import org.apache.solr.handler.component.HighlightComponent;
import org.apache.solr.handler.component.SearchComponent;
import org.apache.solr.logging.MDCLoggingContext;
import org.apache.solr.metrics.SolrCoreMetricManager;
import org.apache.solr.metrics.SolrMetricProducer;
import org.apache.solr.metrics.SolrMetricsContext;
import org.apache.solr.pkg.PackageListeners;
import org.apache.solr.pkg.PackageLoader;
import org.apache.solr.pkg.PackagePluginHolder;
import org.apache.solr.request.SolrQueryRequest;
import org.apache.solr.request.SolrRequestHandler;
import org.apache.solr.response.BinaryResponseWriter;
import org.apache.solr.response.CSVResponseWriter;
import org.apache.solr.response.GeoJSONResponseWriter;
import org.apache.solr.response.GraphMLResponseWriter;
import org.apache.solr.response.JSONResponseWriter;
import org.apache.solr.response.PHPResponseWriter;
import org.apache.solr.response.PHPSerializedResponseWriter;
import org.apache.solr.response.PythonResponseWriter;
import org.apache.solr.response.QueryResponseWriter;
import org.apache.solr.response.RawResponseWriter;
import org.apache.solr.response.RubyResponseWriter;
import org.apache.solr.response.SchemaXmlResponseWriter;
import org.apache.solr.response.SmileResponseWriter;
import org.apache.solr.response.SolrQueryResponse;
import org.apache.solr.response.XMLResponseWriter;
import org.apache.solr.response.transform.TransformerFactory;
import org.apache.solr.rest.ManagedResourceStorage;
import org.apache.solr.rest.ManagedResourceStorage.StorageIO;
import org.apache.solr.rest.RestManager;
import org.apache.solr.schema.FieldType;
import org.apache.solr.schema.IndexSchema;
import org.apache.solr.schema.ManagedIndexSchema;
import org.apache.solr.schema.SimilarityFactory;
import org.apache.solr.search.QParserPlugin;
import org.apache.solr.search.SolrFieldCacheBean;
import org.apache.solr.search.SolrIndexSearcher;
import org.apache.solr.search.ValueSourceParser;
import org.apache.solr.search.stats.LocalStatsCache;
import org.apache.solr.search.stats.StatsCache;
import org.apache.solr.update.DefaultSolrCoreState;
import org.apache.solr.update.DirectUpdateHandler2;
import org.apache.solr.update.IndexFingerprint;
import org.apache.solr.update.SolrCoreState;
import org.apache.solr.update.SolrCoreState.IndexWriterCloser;
import org.apache.solr.update.SolrIndexWriter;
import org.apache.solr.update.UpdateHandler;
import org.apache.solr.update.VersionInfo;
import org.apache.solr.update.processor.DistributedUpdateProcessorFactory;
import org.apache.solr.update.processor.LogUpdateProcessorFactory;
import org.apache.solr.update.processor.NestedUpdateProcessorFactory;
import org.apache.solr.update.processor.RunUpdateProcessorFactory;
import org.apache.solr.update.processor.UpdateRequestProcessorChain;
import org.apache.solr.update.processor.UpdateRequestProcessorChain.ProcessorInfo;
import org.apache.solr.update.processor.UpdateRequestProcessorFactory;
import org.apache.solr.util.IOFunction;
import org.apache.solr.util.NumberUtils;
import org.apache.solr.util.PropertiesInputStream;
import org.apache.solr.util.PropertiesOutputStream;
import org.apache.solr.util.RefCounted;
import org.apache.solr.util.TestInjection;
import org.apache.solr.util.circuitbreaker.CircuitBreakerManager;
import org.apache.solr.util.plugin.NamedListInitializedPlugin;
import org.apache.solr.util.plugin.PluginInfoInitialized;
import org.apache.solr.util.plugin.SolrCoreAware;
import org.apache.zookeeper.KeeperException;
import org.apache.zookeeper.data.Stat;
import org.slf4j.Logger;
import org.slf4j.LoggerFactory;

import static org.apache.solr.common.params.CommonParams.NAME;
import static org.apache.solr.common.params.CommonParams.PATH;
import static org.apache.solr.pkg.PackagePluginHolder.createHolder;

/**
 * SolrCore got its name because it represents the "core" of Solr -- one index and everything needed to make it work.
 * When multi-core support was added to Solr way back in version 1.3, this class was required so that the core
 * functionality could be re-used multiple times.
 */
public final class SolrCore implements SolrInfoBean, Closeable {

  public static final String version = "1.0";

  private static final Logger log = LoggerFactory.getLogger(MethodHandles.lookup().lookupClass());
  private static final Logger requestLog = LoggerFactory.getLogger(MethodHandles.lookup().lookupClass().getName() + ".Request"); //nowarn
  private static final Logger slowLog = LoggerFactory.getLogger(MethodHandles.lookup().lookupClass().getName() + ".SlowRequest"); //nowarn

  private String name;
  private String logid; // used to show what name is set
  /**
   * A unique id to differentiate multiple instances of the same core
   * If we reload a core, the name remains same , but the id will be new
   */
  public final UUID uniqueId = UUID.randomUUID();

  private boolean isReloaded = false;

  private final CoreDescriptor coreDescriptor;
  private final CoreContainer coreContainer;
  private final SolrConfig solrConfig;
  private final SolrResourceLoader resourceLoader;
  private volatile IndexSchema schema;
  @SuppressWarnings({"rawtypes"})
  private final NamedList configSetProperties;
  private final String dataDir;
  private final String ulogDir;
  private final UpdateHandler updateHandler;
  private final SolrCoreState solrCoreState;

  private final Date startTime = new Date();
  private final long startNanoTime = System.nanoTime();
  private final RequestHandlers reqHandlers;
  private final PluginBag<SearchComponent> searchComponents = new PluginBag<>(SearchComponent.class, this);
  private final PluginBag<UpdateRequestProcessorFactory> updateProcessors = new PluginBag<>(UpdateRequestProcessorFactory.class, this, true);
  private final Map<String, UpdateRequestProcessorChain> updateProcessorChains;
  private final SolrCoreMetricManager coreMetricManager;
  private final Map<String, SolrInfoBean> infoRegistry = new ConcurrentHashMap<>();
  private final IndexDeletionPolicyWrapper solrDelPolicy;
  private final SolrSnapshotMetaDataManager snapshotMgr;
  private final DirectoryFactory directoryFactory;
  private final RecoveryStrategy.Builder recoveryStrategyBuilder;
  private IndexReaderFactory indexReaderFactory;
  private final Codec codec;
  private final ConfigSet configSet;
  //singleton listener for all packages used in schema

  private final CircuitBreakerManager circuitBreakerManager;

  private final List<Runnable> confListeners = new CopyOnWriteArrayList<>();

  private final ReentrantLock ruleExpiryLock;
  private final ReentrantLock snapshotDelLock; // A lock instance to guard against concurrent deletions.

  private Timer newSearcherTimer;
  private Timer newSearcherWarmupTimer;
  private Counter newSearcherCounter;
  private Counter newSearcherMaxReachedCounter;
  private Counter newSearcherOtherErrorsCounter;

  private final String metricTag = SolrMetricProducer.getUniqueMetricTag(this, null);
  private final SolrMetricsContext solrMetricsContext;

  public volatile boolean searchEnabled = true;
  public volatile boolean indexEnabled = true;
  public volatile boolean readOnly = false;

  private PackageListeners packageListeners = new PackageListeners(this);

  public Date getStartTimeStamp() {
    return startTime;
  }

  private final Map<IndexReader.CacheKey, IndexFingerprint> perSegmentFingerprintCache = new MapMaker().weakKeys().makeMap();

  public long getStartNanoTime() {
    return startNanoTime;
  }

  public long getUptimeMs() {
    return TimeUnit.MILLISECONDS.convert(System.nanoTime() - startNanoTime, TimeUnit.NANOSECONDS);
  }

  private final RestManager restManager;

  public RestManager getRestManager() {
    return restManager;
  }

  public PackageListeners getPackageListeners() {
    return packageListeners;
  }

  static int boolean_query_max_clause_count = Integer.MIN_VALUE;

  private ExecutorService coreAsyncTaskExecutor = ExecutorUtil.newMDCAwareCachedThreadPool("Core Async Task");

  public  final SolrCore.Provider coreProvider;

  /**
   * The SolrResourceLoader used to load all resources for this core.
   *
   * @since solr 1.3
   */
  public SolrResourceLoader getResourceLoader() {
    return resourceLoader;
  }

  /** Gets the SolrResourceLoader for a given package
   * @param pkg The package name
   */
  public SolrResourceLoader getResourceLoader(String pkg) {
    if (pkg == null) {
      return resourceLoader;
    }
    PackageLoader.Package aPackage = coreContainer.getPackageLoader().getPackage(pkg);
    PackageLoader.Package.Version latest = aPackage.getLatest();
    return latest.getLoader();
  }

  /**
   * Gets the configuration resource name used by this core instance.
   *
   * @since solr 1.3
   */
  public String getConfigResource() {
    return solrConfig.getResourceName();
  }

  /**
   * Gets the configuration object used by this core instance.
   */
  public SolrConfig getSolrConfig() {
    return solrConfig;
  }

  /**
   * Gets the schema resource name used by this core instance.
   *
   * @since solr 1.3
   */
  public String getSchemaResource() {
    return getLatestSchema().getResourceName();
  }

  /**
   * @return the latest snapshot of the schema used by this core instance.
   * @see #setLatestSchema
   */
  public IndexSchema getLatestSchema() {
    return schema;
  }

  /** The core's instance directory (absolute). */
  public Path getInstancePath() {
    return getCoreDescriptor().getInstanceDir();
  }

  /**
   * Sets the latest schema snapshot to be used by this core instance.
   * If the specified <code>replacementSchema</code> uses a {@link SimilarityFactory} which is
   * {@link SolrCoreAware} then this method will {@link SolrCoreAware#inform} that factory about
   * this SolrCore prior to using the <code>replacementSchema</code>
   *
   * @see #getLatestSchema
   */
  public void setLatestSchema(IndexSchema replacementSchema) {
    // 1) For a newly instantiated core, the Similarity needs SolrCore before inform() is called on
    // any registered SolrCoreAware listeners (which will likeley need to use the SolrIndexSearcher.
    //
    // 2) If a new IndexSchema is assigned to an existing live SolrCore (ie: managed schema
    // replacement via SolrCloud) then we need to explicitly inform() the similarity because
    // we can't rely on the normal SolrResourceLoader lifecycle because the sim was instantiated
    // after the SolrCore was already live (see: SOLR-8311 + SOLR-8280)
    final SimilarityFactory similarityFactory = replacementSchema.getSimilarityFactory();
    if (similarityFactory instanceof SolrCoreAware) {
      ((SolrCoreAware) similarityFactory).inform(this);
    }
    this.schema = replacementSchema;
  }

  @SuppressWarnings({"rawtypes"})
  public NamedList getConfigSetProperties() {
    return configSetProperties;
  }

  public String getDataDir() {
    return dataDir;
  }

  public String getUlogDir() {
    return ulogDir;
  }

  public String getIndexDir() {
    synchronized (searcherLock) {
      if (_searcher == null) return getNewIndexDir();
      SolrIndexSearcher searcher = _searcher.get();
      return searcher.getPath() == null ? dataDir + "index/" : searcher
          .getPath();
    }
  }


  /**
   * Returns the indexdir as given in index.properties. If index.properties exists in dataDir and
   * there is a property <i>index</i> available and it points to a valid directory
   * in dataDir that is returned. Else dataDir/index is returned. Only called for creating new indexSearchers
   * and indexwriters. Use the getIndexDir() method to know the active index directory
   *
   * @return the indexdir as given in index.properties
   * @throws SolrException if for any reason the a reasonable index directory cannot be determined.
   */
  public String getNewIndexDir() {
    Directory dir = null;
    try {
      dir = getDirectoryFactory().get(getDataDir(), DirContext.META_DATA, getSolrConfig().indexConfig.lockType);
      String result = getIndexPropertyFromPropFile(dir);
      if (!result.equals(lastNewIndexDir)) {
        log.debug("New index directory detected: old={} new={}", lastNewIndexDir, result);
      }
      lastNewIndexDir = result;
      return result;
    } catch (IOException e) {
      SolrException.log(log, "", e);
      // See SOLR-11687. It is inadvisable to assume we can do the right thing for any but a small
      // number of exceptions that ware caught and swallowed in getIndexProperty.
      throw new SolrException(ErrorCode.SERVER_ERROR, "Error in getNewIndexDir, exception: ", e);
    } finally {
      if (dir != null) {
        try {
          getDirectoryFactory().release(dir);
        } catch (IOException e) {
          SolrException.log(log, "", e);
        }
      }
    }
  }

  // This is guaranteed to return a string or throw an exception.
  //
  // NOTE: Not finding the index.properties file is normal.
  //
  // We return dataDir/index if there is an index.properties file with no value for "index"
  // See SOLR-11687
  //

  private String getIndexPropertyFromPropFile(Directory dir) throws IOException {
    IndexInput input;
    try {
      input = dir.openInput(IndexFetcher.INDEX_PROPERTIES, IOContext.DEFAULT);
    } catch (FileNotFoundException | NoSuchFileException e) {
      // Swallow this error, dataDir/index is the right thing to return
      // if there is no index.properties file
      // All other exceptions are will propagate to caller.
      return dataDir + "index/";
    }
    final InputStream is = new PropertiesInputStream(input); // c'tor just assigns a variable here, no exception thrown.
    try {
      Properties p = new Properties();
      p.load(new InputStreamReader(is, StandardCharsets.UTF_8));

      String s = p.getProperty("index");
      if (s != null && s.trim().length() > 0) {
        return dataDir + s.trim();
      }

      // We'll return dataDir/index/ if the properties file has an "index" property with
      // no associated value or does not have an index property at all.
      return dataDir + "index/";
    } finally {
      IOUtils.closeQuietly(is);
    }
  }

  private String lastNewIndexDir; // for debugging purposes only... access not synchronized, but that's ok


  public DirectoryFactory getDirectoryFactory() {
    return directoryFactory;
  }

  public IndexReaderFactory getIndexReaderFactory() {
    return indexReaderFactory;
  }

  public long getIndexSize() {
    Directory dir;
    long size = 0;
    try {
      if (directoryFactory.exists(getIndexDir())) {
        dir = directoryFactory.get(getIndexDir(), DirContext.DEFAULT, solrConfig.indexConfig.lockType);
        try {
          size = DirectoryFactory.sizeOfDirectory(dir);
        } finally {
          directoryFactory.release(dir);
        }
      }
    } catch (IOException e) {
      SolrException.log(log, "IO error while trying to get the size of the Directory", e);
    }
    return size;
  }

  @Override
  public String getName() {
    return name;
  }

  public void setName(String v) {
    Objects.requireNonNull(v);
    boolean renamed = this.name != null && !this.name.equals(v);
    assert !renamed || coreDescriptor.getCloudDescriptor() == null : "Cores are not renamed in SolrCloud";
    this.name = v;
    this.logid = "[" + v + "] "; // TODO remove; obsoleted by MDC
    if (renamed && coreMetricManager != null) {
      coreMetricManager.afterCoreRename();
    }
  }

  public String getLogId() {
    return this.logid;
  }

  /**
   * Returns the {@link SolrCoreMetricManager} for this core.
   *
   * @return the {@link SolrCoreMetricManager} for this core
   */
  public SolrCoreMetricManager getCoreMetricManager() {
    return coreMetricManager;
  }

  /**
   * Returns a Map of name vs SolrInfoBean objects. The returned map is an instance of
   * a ConcurrentHashMap and therefore no synchronization is needed for putting, removing
   * or iterating over it.
   *
   * @return the Info Registry map which contains SolrInfoBean objects keyed by name
   * @since solr 1.3
   */
  public Map<String, SolrInfoBean> getInfoRegistry() {
    return infoRegistry;
  }

  private IndexDeletionPolicyWrapper initDeletionPolicy(IndexDeletionPolicyWrapper delPolicyWrapper) {
    if (delPolicyWrapper != null) {
      return delPolicyWrapper;
    }

    final PluginInfo info = solrConfig.getPluginInfo(IndexDeletionPolicy.class.getName());
    final IndexDeletionPolicy delPolicy;
    if (info != null) {
      delPolicy = createInstance(info.className, IndexDeletionPolicy.class, "Deletion Policy for SOLR", this, getResourceLoader());
      if (delPolicy instanceof NamedListInitializedPlugin) {
        ((NamedListInitializedPlugin) delPolicy).init(info.initArgs);
      }
    } else {
      delPolicy = new SolrDeletionPolicy();
    }

    return new IndexDeletionPolicyWrapper(delPolicy, snapshotMgr);
  }

  private SolrSnapshotMetaDataManager initSnapshotMetaDataManager() {
    try {
      String dirName = getDataDir() + SolrSnapshotMetaDataManager.SNAPSHOT_METADATA_DIR + "/";
      Directory snapshotDir = directoryFactory.get(dirName, DirContext.DEFAULT,
          getSolrConfig().indexConfig.lockType);
      return new SolrSnapshotMetaDataManager(this, snapshotDir);
    } catch (IOException e) {
      throw new IllegalStateException(e);
    }
  }

  /**
   * This method deletes the snapshot with the specified name. If the directory
   * storing the snapshot is not the same as the *current* core index directory,
   * then delete the files corresponding to this snapshot. Otherwise we leave the
   * index files related to snapshot as is (assuming the underlying Solr IndexDeletionPolicy
   * will clean them up appropriately).
   *
   * @param commitName The name of the snapshot to be deleted.
   * @throws IOException in case of I/O error.
   */
  public void deleteNamedSnapshot(String commitName) throws IOException {
    // Note this lock is required to prevent multiple snapshot deletions from
    // opening multiple IndexWriter instances simultaneously.
    this.snapshotDelLock.lock();
    try {
      Optional<SnapshotMetaData> metadata = snapshotMgr.release(commitName);
      if (metadata.isPresent()) {
        long gen = metadata.get().getGenerationNumber();
        String indexDirPath = metadata.get().getIndexDirPath();

        if (!indexDirPath.equals(getIndexDir())) {
          Directory d = getDirectoryFactory().get(indexDirPath, DirContext.DEFAULT, "none");
          try {
            Collection<SnapshotMetaData> snapshots = snapshotMgr.listSnapshotsInIndexDir(indexDirPath);
            log.info("Following snapshots exist in the index directory {} : {}", indexDirPath, snapshots);
            if (snapshots.isEmpty()) {// No snapshots remain in this directory. Can be cleaned up!
              log.info("Removing index directory {} since all named snapshots are deleted.", indexDirPath);
              getDirectoryFactory().remove(d);
            } else {
              SolrSnapshotManager.deleteSnapshotIndexFiles(this, d, gen);
            }
          } finally {
            getDirectoryFactory().release(d);
          }
        }
      }
    } finally {
      snapshotDelLock.unlock();
    }
  }

  /**
   * This method deletes the index files not associated with any named snapshot only
   * if the specified indexDirPath is not the *current* index directory.
   *
   * @param indexDirPath The path of the directory
   * @throws IOException In case of I/O error.
   */
  public void deleteNonSnapshotIndexFiles(String indexDirPath) throws IOException {
    // Skip if the specified indexDirPath is the *current* index directory.
    if (getIndexDir().equals(indexDirPath)) {
      return;
    }

    // Note this lock is required to prevent multiple snapshot deletions from
    // opening multiple IndexWriter instances simultaneously.
    this.snapshotDelLock.lock();
    Directory dir = getDirectoryFactory().get(indexDirPath, DirContext.DEFAULT, "none");
    try {
      Collection<SnapshotMetaData> snapshots = snapshotMgr.listSnapshotsInIndexDir(indexDirPath);
      log.info("Following snapshots exist in the index directory {} : {}", indexDirPath, snapshots);
      // Delete the old index directory only if no snapshot exists in that directory.
      if (snapshots.isEmpty()) {
        log.info("Removing index directory {} since all named snapshots are deleted.", indexDirPath);
        getDirectoryFactory().remove(dir);
      } else {
        SolrSnapshotManager.deleteNonSnapshotIndexFiles(this, dir, snapshots);
      }
    } finally {
      snapshotDelLock.unlock();
      if (dir != null) {
        getDirectoryFactory().release(dir);
      }
    }
  }


  @SuppressWarnings("unchecked")
  private void initListeners() {
<<<<<<< HEAD
    final String label = "Event Listener";
    for (PluginInfo info : solrConfig.getPluginInfos(SolrEventListener.class.getName())) {
      final String event = info.attributes.get("event");
      if ("firstSearcher".equals(event)) {
        PluginHolder<SolrEventListener> obj = createHolder(info, this, SolrEventListener.class, label);
        firstSearcherListeners.add(obj);
        log.debug("[{}] Added SolrEventListener for firstSearcher: [{}]", logid, obj);
      } else if ("newSearcher".equals(event)) {
        PluginHolder<SolrEventListener> obj = createHolder(info, this, SolrEventListener.class, label);
=======
    for (PluginInfo info : solrConfig.getPluginInfos(SolrEventListener.class.getName())) {
      final String event = info.attributes.get("event");
      if ("firstSearcher".equals(event)) {
        SolrEventListener obj = createEventListener(info);
        firstSearcherListeners.add(obj);
        log.debug("[{}] Added SolrEventListener for firstSearcher: [{}]", logid, obj);
      } else if ("newSearcher".equals(event)) {
        SolrEventListener obj = createEventListener(info);
>>>>>>> 7a301c73
        newSearcherListeners.add(obj);
        log.debug("[{}] Added SolrEventListener for newSearcher: [{}]", logid, obj);
      }
    }
  }

<<<<<<< HEAD
  final List<PluginHolder<SolrEventListener>> firstSearcherListeners = new ArrayList<>();
  final List<PluginHolder<SolrEventListener>> newSearcherListeners = new ArrayList<>();
=======
  public SolrEventListener createEventListener(PluginInfo info) {
    final String label = "Event Listener";
    if(info.pkgName == null) {
      return createInitInstance(info, SolrEventListener.class, label, null);
    } else {
      return new DelegatingEventListener(new PackagePluginHolder<>(info, this,   SolrConfig.classVsSolrPluginInfo.get(SolrEventListener.class.getName())));
    }
  }

  final List<SolrEventListener> firstSearcherListeners = new ArrayList<>();
  final List<SolrEventListener> newSearcherListeners = new ArrayList<>();
>>>>>>> 7a301c73

  /**
   * NOTE: this function is not thread safe.  However, it is safe to call within the
   * <code>inform( SolrCore core )</code> function for <code>SolrCoreAware</code> classes.
   * Outside <code>inform</code>, this could potentially throw a ConcurrentModificationException
   *
   * @see SolrCoreAware
   */
  public void registerFirstSearcherListener(SolrEventListener listener) {
    firstSearcherListeners.add(createHolder(listener,  SolrEventListener.class));
  }

  /**
   * NOTE: this function is not thread safe.  However, it is safe to call within the
   * <code>inform( SolrCore core )</code> function for <code>SolrCoreAware</code> classes.
   * Outside <code>inform</code>, this could potentially throw a ConcurrentModificationException
   *
   * @see SolrCoreAware
   */
  public void registerNewSearcherListener(SolrEventListener listener) {
    newSearcherListeners.add(createHolder(listener,  SolrEventListener.class));
  }

  /**
   * NOTE: this function is not thread safe.  However, it is safe to call within the
   * <code>inform( SolrCore core )</code> function for <code>SolrCoreAware</code> classes.
   * Outside <code>inform</code>, this could potentially throw a ConcurrentModificationException
   *
   * @see SolrCoreAware
   */
  public QueryResponseWriter registerResponseWriter(String name, QueryResponseWriter responseWriter) {
    return responseWriters.put(name, responseWriter);
  }

  public SolrCore reload(ConfigSet coreConfig) throws IOException {
    // only one reload at a time
    synchronized (getUpdateHandler().getSolrCoreState().getReloadLock()) {
      solrCoreState.increfSolrCoreState();
      final SolrCore currentCore;
      if (!getNewIndexDir().equals(getIndexDir())) {
        // the directory is changing, don't pass on state
        currentCore = null;
      } else {
        currentCore = this;
      }

      boolean success = false;
      SolrCore core = null;
      try {
        CoreDescriptor cd = new CoreDescriptor(name, getCoreDescriptor());
        cd.loadExtraProperties(); //Reload the extra properties
        core = new SolrCore(coreContainer, cd, coreConfig, getDataDir(),
            updateHandler, solrDelPolicy, currentCore, true);

        // we open a new IndexWriter to pick up the latest config
        core.getUpdateHandler().getSolrCoreState().newIndexWriter(core, false);

        core.getSearcher(true, false, null, true);
        success = true;
        return core;
      } finally {
        // close the new core on any errors that have occurred.
        if (!success && core != null && core.getOpenCount() > 0) {
          IOUtils.closeQuietly(core);
        }
      }
    }
  }

  private DirectoryFactory initDirectoryFactory() {
    return DirectoryFactory.loadDirectoryFactory(solrConfig, coreContainer, coreMetricManager.getRegistryName());
  }

  private RecoveryStrategy.Builder initRecoveryStrategyBuilder() {
    final PluginInfo info = solrConfig.getPluginInfo(RecoveryStrategy.Builder.class.getName());
    final RecoveryStrategy.Builder rsBuilder;
    if (info != null && info.className != null) {
      log.info(info.className);
      rsBuilder = getResourceLoader().newInstance(info, RecoveryStrategy.Builder.class, true);
    } else {
      log.debug("solr.RecoveryStrategy.Builder");
      rsBuilder = new RecoveryStrategy.Builder();
    }
    if (info != null) {
      rsBuilder.init(info.initArgs);
    }
    return rsBuilder;
  }

  private void initIndexReaderFactory() {
    IndexReaderFactory indexReaderFactory;
    PluginInfo info = solrConfig.getPluginInfo(IndexReaderFactory.class.getName());
    if (info != null) {
      indexReaderFactory = resourceLoader.newInstance(info, IndexReaderFactory.class, true);
      indexReaderFactory.init(info.initArgs);
    } else {
      indexReaderFactory = new StandardIndexReaderFactory();
    }
    this.indexReaderFactory = indexReaderFactory;
  }

  // protect via synchronized(SolrCore.class)
  private static Set<String> dirs = new HashSet<>();

  /**
   * Returns <code>true</code> iff the index in the named directory is
   * currently locked.
   *
   * @param directory the directory to check for a lock
   * @throws IOException if there is a low-level IO error
   * @deprecated Use of this method can only lead to race conditions. Try
   * to actually obtain a lock instead.
   */
  @Deprecated
  private static boolean isWriterLocked(Directory directory) throws IOException {
    try {
      directory.obtainLock(IndexWriter.WRITE_LOCK_NAME).close();
      return false;
    } catch (LockObtainFailedException failed) {
      return true;
    }
  }

  void initIndex(boolean passOnPreviousState, boolean reload) throws IOException {
    String indexDir = getNewIndexDir();
    boolean indexExists = getDirectoryFactory().exists(indexDir);
    boolean firstTime;
    synchronized (SolrCore.class) {
      firstTime = dirs.add(getDirectoryFactory().normalize(indexDir));
    }

    initIndexReaderFactory();

    if (indexExists && firstTime && !passOnPreviousState) {
      final String lockType = getSolrConfig().indexConfig.lockType;
      Directory dir = directoryFactory.get(indexDir, DirContext.DEFAULT, lockType);
      try {
        if (isWriterLocked(dir)) {
          log.error("{}Solr index directory '{}' is locked (lockType={}).  Throwing exception.", logid,
              indexDir, lockType);
          throw new LockObtainFailedException(
              "Index dir '" + indexDir + "' of core '" + name + "' is already locked. " +
                  "The most likely cause is another Solr server (or another solr core in this server) " +
                  "also configured to use this directory; other possible causes may be specific to lockType: " +
                  lockType);
        }
      } finally {
        directoryFactory.release(dir);
      }
    }

    // Create the index if it doesn't exist.
    if (!indexExists) {
      log.debug("{}Solr index directory '{}' doesn't exist. Creating new index...", logid, indexDir);
      SolrIndexWriter writer = null;
      try {
        writer = SolrIndexWriter.create(this, "SolrCore.initIndex", indexDir, getDirectoryFactory(), true,
            getLatestSchema(), solrConfig.indexConfig, solrDelPolicy, codec);
      } finally {
        IOUtils.closeQuietly(writer);
      }

    }

    cleanupOldIndexDirectories(reload);
  }


  /**
   * Creates an instance by trying a constructor that accepts a SolrCore before
   * trying the default (no arg) constructor.
   *
   * @param className the instance class to create
   * @param cast      the class or interface that the instance should extend or implement
   * @param msg       a message helping compose the exception error if any occurs.
   * @param core      The SolrCore instance for which this object needs to be loaded
   * @return the desired instance
   * @throws SolrException if the object could not be instantiated
   */
  public static <T> T createInstance(String className, Class<T> cast, String msg, SolrCore core, ResourceLoader resourceLoader) {
    Class<? extends T> clazz = null;
    if (msg == null) msg = "SolrCore Object";
    try {
      clazz = resourceLoader.findClass(className, cast);
      //most of the classes do not have constructors which takes SolrCore argument. It is recommended to obtain SolrCore by implementing SolrCoreAware.
      // So invariably always it will cause a  NoSuchMethodException. So iterate though the list of available constructors
      Constructor<?>[] cons = clazz.getConstructors();
      for (Constructor<?> con : cons) {
        Class<?>[] types = con.getParameterTypes();
        if (types.length == 1 && types[0] == SolrCore.class) {
          return cast.cast(con.newInstance(core));
        }
      }
      return resourceLoader.newInstance(className, cast);//use the empty constructor
    } catch (SolrException e) {
      throw e;
    } catch (Exception e) {
      // The JVM likes to wrap our helpful SolrExceptions in things like
      // "InvocationTargetException" that have no useful getMessage
      if (null != e.getCause() && e.getCause() instanceof SolrException) {
        SolrException inner = (SolrException) e.getCause();
        throw inner;
      }

      throw new SolrException(ErrorCode.SERVER_ERROR, "Error Instantiating " + msg + ", " + className + " failed to instantiate " + cast.getName(), e);
    }
  }

  private UpdateHandler createReloadedUpdateHandler(String className, String msg, UpdateHandler updateHandler) {
    Class<? extends UpdateHandler> clazz = null;
    if (msg == null) msg = "SolrCore Object";
    try {
      clazz = getResourceLoader().findClass(className, UpdateHandler.class);
      //most of the classes do not have constructors which takes SolrCore argument. It is recommended to obtain SolrCore by implementing SolrCoreAware.
      // So invariably always it will cause a  NoSuchMethodException. So iterate though the list of available constructors
      Constructor<?>[] cons = clazz.getConstructors();
      for (Constructor<?> con : cons) {
        Class<?>[] types = con.getParameterTypes();
        if (types.length == 2 && types[0] == SolrCore.class && types[1] == UpdateHandler.class) {
          return UpdateHandler.class.cast(con.newInstance(this, updateHandler));
        }
      }
      throw new SolrException(ErrorCode.SERVER_ERROR, "Error Instantiating " + msg + ", " + className + " could not find proper constructor for " + UpdateHandler.class.getName());
    } catch (SolrException e) {
      throw e;
    } catch (Exception e) {
      // The JVM likes to wrap our helpful SolrExceptions in things like
      // "InvocationTargetException" that have no useful getMessage
      if (null != e.getCause() && e.getCause() instanceof SolrException) {
        SolrException inner = (SolrException) e.getCause();
        throw inner;
      }

      throw new SolrException(ErrorCode.SERVER_ERROR, "Error Instantiating " + msg + ", " + className + " failed to instantiate " + UpdateHandler.class.getName(), e);
    }
  }

  public <T extends Object> T createInitInstance(PluginInfo info, Class<T> cast, String msg, String defClassName) {
    if (info == null) return null;
    T o = createInstance(info.className == null ? defClassName : info.className, cast, msg, this, getResourceLoader(info.pkgName));
    return initPlugin(info, o);
  }

  public static  <T extends Object> T initPlugin(PluginInfo info, T o) {
    if (o instanceof PluginInfoInitialized) {
      ((PluginInfoInitialized) o).init(info);
    } else if (o instanceof NamedListInitializedPlugin) {
      ((NamedListInitializedPlugin) o).init(info.initArgs);
    }
    if (o instanceof SearchComponent) {
      ((SearchComponent) o).setName(info.name);
    }
    return o;
  }

  private UpdateHandler createUpdateHandler(String className) {
    return createInstance(className, UpdateHandler.class, "Update Handler", this, getResourceLoader());
  }

  private UpdateHandler createUpdateHandler(String className, UpdateHandler updateHandler) {
    return createReloadedUpdateHandler(className, "Update Handler", updateHandler);
  }

  public SolrCore(CoreContainer coreContainer, CoreDescriptor cd, ConfigSet configSet) {
    this(coreContainer, cd, configSet, null,
        null, null, null, false);
  }

  public CoreContainer getCoreContainer() {
    return coreContainer;
  }


  /**
   * Creates a new core and register it in the list of cores. If a core with the
   * same name already exists, it will be stopped and replaced by this one.
   */
  private SolrCore(CoreContainer coreContainer, CoreDescriptor coreDescriptor, ConfigSet configSet,
                   String dataDir, UpdateHandler updateHandler,
                   IndexDeletionPolicyWrapper delPolicy, SolrCore prev, boolean reload) {

    assert ObjectReleaseTracker.track(searcherExecutor); // ensure that in unclean shutdown tests we still close this

    final CountDownLatch latch = new CountDownLatch(1);
    try {
      this.coreContainer = coreContainer;
      this.configSet = configSet;
      this.coreDescriptor = Objects.requireNonNull(coreDescriptor, "coreDescriptor cannot be null");
      setName(coreDescriptor.getName());
      coreProvider = new Provider(coreContainer, getName(), uniqueId);

      this.solrConfig = configSet.getSolrConfig();
      this.resourceLoader = configSet.getSolrConfig().getResourceLoader();
      IndexSchema schema = configSet.getIndexSchema();

      this.configSetProperties = configSet.getProperties();
      // Initialize the metrics manager
      this.coreMetricManager = initCoreMetricManager(solrConfig);
      this.circuitBreakerManager = initCircuitBreakerManager();
      solrMetricsContext = coreMetricManager.getSolrMetricsContext();
      this.coreMetricManager.loadReporters();

      if (updateHandler == null) {
        directoryFactory = initDirectoryFactory();
        recoveryStrategyBuilder = initRecoveryStrategyBuilder();
        solrCoreState = new DefaultSolrCoreState(directoryFactory, recoveryStrategyBuilder);
      } else {
        solrCoreState = updateHandler.getSolrCoreState();
        directoryFactory = solrCoreState.getDirectoryFactory();
        recoveryStrategyBuilder = solrCoreState.getRecoveryStrategyBuilder();
        isReloaded = true;
      }

      this.dataDir = initDataDir(dataDir, solrConfig, coreDescriptor);
      this.ulogDir = initUpdateLogDir(coreDescriptor);

      if (log.isInfoEnabled()) {
        log.info("[{}] Opening new SolrCore at [{}], dataDir=[{}]", logid, getInstancePath(), this.dataDir);
      }

      checkVersionFieldExistsInSchema(schema, coreDescriptor);
      setLatestSchema(schema);

      // initialize core metrics
      initializeMetrics(solrMetricsContext, null);

      SolrFieldCacheBean solrFieldCacheBean = new SolrFieldCacheBean();
      // this is registered at the CONTAINER level because it's not core-specific - for now we
      // also register it here for back-compat
      solrFieldCacheBean.initializeMetrics(solrMetricsContext, "core");
      infoRegistry.put("fieldCache", solrFieldCacheBean);

      this.maxWarmingSearchers = solrConfig.maxWarmingSearchers;
      this.slowQueryThresholdMillis = solrConfig.slowQueryThresholdMillis;

      initListeners();

      this.snapshotMgr = initSnapshotMetaDataManager();
      this.solrDelPolicy = initDeletionPolicy(delPolicy);

      this.codec = initCodec(solrConfig, this.schema);
      initIndex(prev != null, reload);

      initWriters();
      qParserPlugins.init(QParserPlugin.standardPlugins, this);
      valueSourceParsers.init(ValueSourceParser.standardValueSourceParsers, this);
      transformerFactories.init(TransformerFactory.defaultFactories, this);
      loadSearchComponents();
      updateProcessors.init(Collections.emptyMap(), this);

      // Processors initialized before the handlers
      updateProcessorChains = loadUpdateProcessorChains();
      reqHandlers = new RequestHandlers(this);
      reqHandlers.initHandlersFromConfig(solrConfig);

      // cause the executor to stall so firstSearcher events won't fire
      // until after inform() has been called for all components.
      // searchExecutor must be single-threaded for this to work
      searcherExecutor.submit(() -> {
        latch.await();
        return null;
      });

      this.updateHandler = initUpdateHandler(updateHandler);

      initSearcher(prev);

      // Initialize the RestManager
      restManager = initRestManager();

      // Finally tell anyone who wants to know
      resourceLoader.inform(resourceLoader);
      resourceLoader.inform(this); // last call before the latch is released.
      this.updateHandler.informEventListeners(this);

      infoRegistry.put("core", this);

      // register any SolrInfoMBeans SolrResourceLoader initialized
      //
      // this must happen after the latch is released, because a JMX server impl may
      // choose to block on registering until properties can be fetched from an MBean,
      // and a SolrCoreAware MBean may have properties that depend on getting a Searcher
      // from the core.
      resourceLoader.inform(infoRegistry);

      // Allow the directory factory to report metrics
      if (directoryFactory instanceof SolrMetricProducer) {
        ((SolrMetricProducer) directoryFactory).initializeMetrics(solrMetricsContext, "directoryFactory");
      }

      // seed version buckets with max from index during core initialization ... requires a searcher!
      seedVersionBuckets();

      bufferUpdatesIfConstructing(coreDescriptor);

      this.ruleExpiryLock = new ReentrantLock();
      this.snapshotDelLock = new ReentrantLock();

      registerConfListener();

    } catch (Throwable e) {
      // release the latch, otherwise we block trying to do the close. This
      // should be fine, since counting down on a latch of 0 is still fine
      latch.countDown();
      if (e instanceof OutOfMemoryError) {
        throw (OutOfMemoryError) e;
      }

      try {
        // close down the searcher and any other resources, if it exists, as this
        // is not recoverable
        close();
      } catch (Throwable t) {
        if (t instanceof OutOfMemoryError) {
          throw (OutOfMemoryError) t;
        }
        log.error("Error while closing", t);
      }

      throw new SolrException(ErrorCode.SERVER_ERROR, e.getMessage(), e);
    } finally {
      // allow firstSearcher events to fire and make sure it is released
      latch.countDown();
    }

    assert ObjectReleaseTracker.track(this);
  }

  public void seedVersionBuckets() {
    UpdateHandler uh = getUpdateHandler();
    if (uh != null && uh.getUpdateLog() != null) {
      RefCounted<SolrIndexSearcher> newestSearcher = getRealtimeSearcher();
      if (newestSearcher != null) {
        try {
          uh.getUpdateLog().seedBucketsWithHighestVersion(newestSearcher.get());
        } finally {
          newestSearcher.decref();
        }
      } else {
        log.warn("No searcher available! Cannot seed version buckets with max from index.");
      }
    }
  }

  /**
   * Set UpdateLog to buffer updates if the slice is in construction.
   */
  private void bufferUpdatesIfConstructing(CoreDescriptor coreDescriptor) {

    if (coreContainer != null && coreContainer.isZooKeeperAware()) {
      if (reqHandlers.get("/get") == null) {
        log.warn("WARNING: RealTimeGetHandler is not registered at /get. SolrCloud will always use full index replication instead of the more efficient PeerSync method.");
      }

      // ZK pre-register would have already happened so we read slice properties now
      final ClusterState clusterState = coreContainer.getZkController().getClusterState();
      final DocCollection collection = clusterState.getCollection(coreDescriptor.getCloudDescriptor().getCollectionName());
      final Slice slice = collection.getSlice(coreDescriptor.getCloudDescriptor().getShardId());
      if (slice.getState() == Slice.State.CONSTRUCTION) {
        // set update log to buffer before publishing the core
        getUpdateHandler().getUpdateLog().bufferUpdates();
      }
    }
  }

  private void initSearcher(SolrCore prev) throws IOException {
    // use the (old) writer to open the first searcher
    RefCounted<IndexWriter> iwRef = null;
    if (prev != null) {
      iwRef = prev.getUpdateHandler().getSolrCoreState().getIndexWriter(null);
      if (iwRef != null) {
        final IndexWriter iw = iwRef.get();
        final SolrCore core = this;
        newReaderCreator = () -> indexReaderFactory.newReader(iw, core);
      }
    }

    try {
      getSearcher(false, false, null, true);
    } finally {
      newReaderCreator = null;
      if (iwRef != null) {
        iwRef.decref();
      }
    }
  }

  private UpdateHandler initUpdateHandler(UpdateHandler updateHandler) {
    String updateHandlerClass = solrConfig.getUpdateHandlerInfo().className;
    if (updateHandlerClass == null) {
      updateHandlerClass = DirectUpdateHandler2.class.getName();
    }

    final UpdateHandler newUpdateHandler;
    if (updateHandler == null) {
      newUpdateHandler = createUpdateHandler(updateHandlerClass);
    } else {
      newUpdateHandler = createUpdateHandler(updateHandlerClass, updateHandler);
    }
    if (newUpdateHandler instanceof SolrMetricProducer) {
      coreMetricManager.registerMetricProducer("updateHandler", (SolrMetricProducer) newUpdateHandler);
    }
    infoRegistry.put("updateHandler", newUpdateHandler);
    return newUpdateHandler;
  }

  /**
   * Initializes the core's {@link SolrCoreMetricManager} with a given configuration.
   * If metric reporters are configured, they are also initialized for this core.
   *
   * @param config the given configuration
   * @return an instance of {@link SolrCoreMetricManager}
   */
  private SolrCoreMetricManager initCoreMetricManager(SolrConfig config) {
    SolrCoreMetricManager coreMetricManager = new SolrCoreMetricManager(this);
    return coreMetricManager;
  }

  private CircuitBreakerManager initCircuitBreakerManager() {
    final PluginInfo info = solrConfig.getPluginInfo(CircuitBreakerManager.class.getName());
    CircuitBreakerManager circuitBreakerManager = CircuitBreakerManager.build(info);

    return circuitBreakerManager;
  }

  @Override
  public void initializeMetrics(SolrMetricsContext parentContext, String scope) {
    newSearcherCounter = parentContext.counter("new", Category.SEARCHER.toString());
    newSearcherTimer = parentContext.timer("time", Category.SEARCHER.toString(), "new");
    newSearcherWarmupTimer = parentContext.timer("warmup", Category.SEARCHER.toString(), "new");
    newSearcherMaxReachedCounter = parentContext.counter("maxReached", Category.SEARCHER.toString(), "new");
    newSearcherOtherErrorsCounter = parentContext.counter("errors", Category.SEARCHER.toString(), "new");

    parentContext.gauge(() -> name == null ? parentContext.nullString() : name, true, "coreName", Category.CORE.toString());
    parentContext.gauge(() -> startTime, true, "startTime", Category.CORE.toString());
    parentContext.gauge(() -> getOpenCount(), true, "refCount", Category.CORE.toString());
    parentContext.gauge(() -> getInstancePath().toString(), true, "instanceDir", Category.CORE.toString());
    parentContext.gauge(() -> isClosed() ? parentContext.nullString() : getIndexDir(), true, "indexDir", Category.CORE.toString());
    parentContext.gauge(() -> isClosed() ? parentContext.nullNumber() : getIndexSize(), true, "sizeInBytes", Category.INDEX.toString());
    parentContext.gauge(() -> isClosed() ? parentContext.nullString() : NumberUtils.readableSize(getIndexSize()), true, "size", Category.INDEX.toString());
    if (coreContainer != null) {
      final CloudDescriptor cd = getCoreDescriptor().getCloudDescriptor();
      if (cd != null) {
        parentContext.gauge(() -> {
          if (cd.getCollectionName() != null) {
            return cd.getCollectionName();
          } else {
            return parentContext.nullString();
          }
        }, true, "collection", Category.CORE.toString());

        parentContext.gauge(() -> {
          if (cd.getShardId() != null) {
            return cd.getShardId();
          } else {
            return parentContext.nullString();
          }
        }, true, "shard", Category.CORE.toString());
      }
    }
    // initialize disk total / free metrics
    Path dataDirPath = Paths.get(dataDir);
    File dataDirFile = dataDirPath.toFile();
    parentContext.gauge(() -> dataDirFile.getTotalSpace(), true, "totalSpace", Category.CORE.toString(), "fs");
    parentContext.gauge(() -> dataDirFile.getUsableSpace(), true, "usableSpace", Category.CORE.toString(), "fs");
    parentContext.gauge(() -> dataDirPath.toAbsolutePath().toString(), true, "path", Category.CORE.toString(), "fs");
  }

  public String getMetricTag() {
    return metricTag;
  }

  @Override
  public SolrMetricsContext getSolrMetricsContext() {
    return solrMetricsContext;
  }

  private void checkVersionFieldExistsInSchema(IndexSchema schema, CoreDescriptor coreDescriptor) {
    if (null != coreDescriptor.getCloudDescriptor()) {
      // we are evidently running in cloud mode.  
      //
      // In cloud mode, version field is required for correct consistency
      // ideally this check would be more fine grained, and individual features
      // would assert it when they initialize, but DistributedUpdateProcessor
      // is currently a big ball of wax that does more then just distributing
      // updates (ie: partial document updates), so it needs to work in no cloud
      // mode as well, and can't assert version field support on init.

      try {
        VersionInfo.getAndCheckVersionField(schema);
      } catch (SolrException e) {
        throw new SolrException(ErrorCode.SERVER_ERROR,
            "Schema will not work with SolrCloud mode: " +
                e.getMessage(), e);
      }
    }
  }

  private String initDataDir(String dataDir, SolrConfig config, CoreDescriptor coreDescriptor) {
    return findDataDir(getDirectoryFactory(), dataDir, config, coreDescriptor);
  }

  /**
   * Locate the data directory for a given config and core descriptor.
   *
   * @param directoryFactory The directory factory to use if necessary to calculate an absolute path. Should be the same as what will
   *                         be used to open the data directory later.
   * @param dataDir          An optional hint to the data directory location. Will be normalized and used if not null.
   * @param config           A solr config to retrieve the default data directory location, if used.
   * @param coreDescriptor   descriptor to load the actual data dir from, if not using the defualt.
   * @return a normalized data directory name
   * @throws SolrException if the data directory cannot be loaded from the core descriptor
   */
  static String findDataDir(DirectoryFactory directoryFactory, String dataDir, SolrConfig config, CoreDescriptor coreDescriptor) {
    if (dataDir == null) {
      if (coreDescriptor.usingDefaultDataDir()) {
        dataDir = config.getDataDir();
      }
      if (dataDir == null) {
        try {
          dataDir = coreDescriptor.getDataDir();
          if (!directoryFactory.isAbsolute(dataDir)) {
            dataDir = directoryFactory.getDataHome(coreDescriptor);
          }
        } catch (IOException e) {
          throw new SolrException(ErrorCode.SERVER_ERROR, e);
        }
      }
    }
    return SolrPaths.normalizeDir(dataDir);
  }


  public boolean modifyIndexProps(String tmpIdxDirName) {
    return SolrCore.modifyIndexProps(getDirectoryFactory(), getDataDir(), getSolrConfig(), tmpIdxDirName);
  }

  /**
   * Update the index.properties file with the new index sub directory name
   */
  // package private
  static boolean modifyIndexProps(DirectoryFactory directoryFactory, String dataDir, SolrConfig solrConfig, String tmpIdxDirName) {
    log.info("Updating index properties... index={}", tmpIdxDirName);
    Directory dir = null;
    try {
      dir = directoryFactory.get(dataDir, DirContext.META_DATA, solrConfig.indexConfig.lockType);
      String tmpIdxPropName = IndexFetcher.INDEX_PROPERTIES + "." + System.nanoTime();
      writeNewIndexProps(dir, tmpIdxPropName, tmpIdxDirName);
      directoryFactory.renameWithOverwrite(dir, tmpIdxPropName, IndexFetcher.INDEX_PROPERTIES);
      return true;
    } catch (IOException e1) {
      throw new RuntimeException(e1);
    } finally {
      if (dir != null) {
        try {
          directoryFactory.release(dir);
        } catch (IOException e) {
          SolrException.log(log, "", e);
        }
      }
    }
  }

  /**
   * Write the index.properties file with the new index sub directory name
   *
   * @param dir           a data directory (containing an index.properties file)
   * @param tmpFileName   the file name to write the new index.properties to
   * @param tmpIdxDirName new index directory name
   */
  private static void writeNewIndexProps(Directory dir, String tmpFileName, String tmpIdxDirName) {
    if (tmpFileName == null) {
      tmpFileName = IndexFetcher.INDEX_PROPERTIES;
    }
    final Properties p = new Properties();

    // Read existing properties
    try {
      final IndexInput input = dir.openInput(IndexFetcher.INDEX_PROPERTIES, DirectoryFactory.IOCONTEXT_NO_CACHE);
      final InputStream is = new PropertiesInputStream(input);
      try {
        p.load(new InputStreamReader(is, StandardCharsets.UTF_8));
      } catch (Exception e) {
        log.error("Unable to load {}", IndexFetcher.INDEX_PROPERTIES, e);
      } finally {
        IOUtils.closeQuietly(is);
      }
    } catch (IOException e) {
      // ignore; file does not exist
    }

    p.put("index", tmpIdxDirName);

    // Write new properties
    Writer os = null;
    try {
      IndexOutput out = dir.createOutput(tmpFileName, DirectoryFactory.IOCONTEXT_NO_CACHE);
      os = new OutputStreamWriter(new PropertiesOutputStream(out), StandardCharsets.UTF_8);
      p.store(os, IndexFetcher.INDEX_PROPERTIES);
      dir.sync(Collections.singleton(tmpFileName));
    } catch (Exception e) {
      throw new SolrException(ErrorCode.SERVER_ERROR, "Unable to write " + IndexFetcher.INDEX_PROPERTIES, e);
    } finally {
      IOUtils.closeQuietly(os);
    }
  }

  private String initUpdateLogDir(CoreDescriptor coreDescriptor) {
    String updateLogDir = coreDescriptor.getUlogDir();
    if (updateLogDir == null) {
      updateLogDir = coreDescriptor.getInstanceDir().resolve(dataDir).toString();
    }
    return updateLogDir;
  }

  /**
   * Close the core, if it is still in use waits until is no longer in use.
   *
   * @see #close()
   * @see #isClosed()
   */
  public void closeAndWait() {
    close();
    while (!isClosed()) {
      final long milliSleep = 100;
      if (log.isInfoEnabled()) {
        log.info("Core {} is not yet closed, waiting {} ms before checking again.", getName(), milliSleep);
      }
      try {
        Thread.sleep(milliSleep);
      } catch (InterruptedException e) {
        Thread.currentThread().interrupt();
        throw new SolrException(ErrorCode.SERVER_ERROR,
            "Caught InterruptedException whilst waiting for core " + getName() + " to close: "
                + e.getMessage(), e);
      }
    }
  }

  private Codec initCodec(SolrConfig solrConfig, final IndexSchema schema) {
    final PluginInfo info = solrConfig.getPluginInfo(CodecFactory.class.getName());
    final CodecFactory factory;
    if (info != null) {
      factory = resourceLoader.newInstance( info, CodecFactory.class, true);
      factory.init(info.initArgs);
    } else {
      factory = new CodecFactory() {
        @Override
        public Codec getCodec() {
          return Codec.getDefault();
        }
      };
    }
    if (factory instanceof SolrCoreAware) {
      // CodecFactory needs SolrCore before inform() is called on all registered
      // SolrCoreAware listeners, at the end of the SolrCore constructor
      ((SolrCoreAware) factory).inform(this);
    } else {
      for (FieldType ft : schema.getFieldTypes().values()) {
        if (null != ft.getPostingsFormat()) {
          String msg = "FieldType '" + ft.getTypeName() + "' is configured with a postings format, but the codec does not support it: " + factory.getClass();
          log.error(msg);
          throw new SolrException(ErrorCode.SERVER_ERROR, msg);
        }
        if (null != ft.getDocValuesFormat()) {
          String msg = "FieldType '" + ft.getTypeName() + "' is configured with a docValues format, but the codec does not support it: " + factory.getClass();
          log.error(msg);
          throw new SolrException(ErrorCode.SERVER_ERROR, msg);
        }
      }
    }
    return factory.getCodec();
  }

  /**
   * Create an instance of {@link StatsCache} using configured parameters.
   */
  public StatsCache createStatsCache() {
    final StatsCache cache;
    PluginInfo pluginInfo = solrConfig.getPluginInfo(StatsCache.class.getName());
    if (pluginInfo != null && pluginInfo.className != null && pluginInfo.className.length() > 0) {
      cache = resourceLoader.newInstance( pluginInfo, StatsCache.class, true);
      initPlugin(pluginInfo ,cache);
      if (log.isDebugEnabled()) {
        log.debug("Using statsCache impl: {}", cache.getClass().getName());
      }
    } else {
      if (log.isDebugEnabled()) {
        log.debug("Using default statsCache cache: {}", LocalStatsCache.class.getName());
      }
      cache = new LocalStatsCache();
    }
    return cache;
  }

  /**
   * Load the request processors
   */
  private Map<String, UpdateRequestProcessorChain> loadUpdateProcessorChains() {
    Map<String, UpdateRequestProcessorChain> map = new HashMap<>();
    UpdateRequestProcessorChain def = initPlugins(map, UpdateRequestProcessorChain.class, UpdateRequestProcessorChain.class.getName());
    if (def == null) {
      def = map.get(null);
    }
    if (def == null) {
      log.debug("no updateRequestProcessorChain defined as default, creating implicit default");
      // construct the default chain
      UpdateRequestProcessorFactory[] factories = new UpdateRequestProcessorFactory[]{
          new LogUpdateProcessorFactory(),
          new DistributedUpdateProcessorFactory(),
          new RunUpdateProcessorFactory()
      };
      def = new UpdateRequestProcessorChain(Arrays.asList(factories), this);
    }
    map.put(null, def);
    map.put("", def);

    map.computeIfAbsent(RunUpdateProcessorFactory.PRE_RUN_CHAIN_NAME,
        k -> new UpdateRequestProcessorChain(Collections.singletonList(new NestedUpdateProcessorFactory()), this));

    return map;
  }

  public SolrCoreState getSolrCoreState() {
    return solrCoreState;
  }

  /**
   * @return an update processor registered to the given name.  Throw an exception if this chain is undefined
   */
  public UpdateRequestProcessorChain getUpdateProcessingChain(final String name) {
    UpdateRequestProcessorChain chain = updateProcessorChains.get(name);
    if (chain == null) {
      throw new SolrException(ErrorCode.BAD_REQUEST,
          "unknown UpdateRequestProcessorChain: " + name);
    }
    return chain;
  }

  public UpdateRequestProcessorChain getUpdateProcessorChain(SolrParams params) {
    String chainName = params.get(UpdateParams.UPDATE_CHAIN);
    UpdateRequestProcessorChain defaultUrp = getUpdateProcessingChain(chainName);
    ProcessorInfo processorInfo = new ProcessorInfo(params);
    if (processorInfo.isEmpty()) return defaultUrp;
    return UpdateRequestProcessorChain.constructChain(defaultUrp, processorInfo, this);
  }

  public PluginBag<UpdateRequestProcessorFactory> getUpdateProcessors() {
    return updateProcessors;
  }

  public CircuitBreakerManager getCircuitBreakerManager() {
    return circuitBreakerManager;
  }

  // this core current usage count
  private final AtomicInteger refCount = new AtomicInteger(1);

  /**
   * expert: increments the core reference count
   */
  public void open() {
    refCount.incrementAndGet();
    MDCLoggingContext.setCore(this);
  }

  /**
   * Close all resources allocated by the core if it is no longer in use...
   * <ul>
   * <li>searcher</li>
   * <li>updateHandler</li>
   * <li>all CloseHooks will be notified</li>
   * <li>All MBeans will be unregistered from MBeanServer if JMX was enabled
   * </li>
   * </ul>
   * <p>
   * The behavior of this method is determined by the result of decrementing
   * the core's reference count (A core is created with a reference count of 1)...
   * </p>
   * <ul>
   * <li>If reference count is &gt; 0, the usage count is decreased by 1 and no
   * resources are released.
   * </li>
   * <li>If reference count is == 0, the resources are released.
   * <li>If reference count is &lt; 0, and error is logged and no further action
   * is taken.
   * </li>
   * </ul>
   *
   * @see #isClosed()
   */
  @Override
  public void close() {
    MDCLoggingContext.clear(); // balance out open with close
    int count = refCount.decrementAndGet();
    if (count > 0) return; // close is called often, and only actually closes if nothing is using it.
    if (count < 0) {
      log.error("Too many close [count:{}] on {}. Please report this exception to solr-user@lucene.apache.org", count, this);
      assert false : "Too many closes on SolrCore";
      return;
    }
    log.info("{} CLOSING SolrCore {}", logid, this);

    ExecutorUtil.shutdownAndAwaitTermination(coreAsyncTaskExecutor);

    // stop reporting metrics
    try {
      coreMetricManager.close();
    } catch (Throwable e) {
      SolrException.log(log, e);
      if (e instanceof Error) {
        throw (Error) e;
      }
    }

    if (closeHooks != null) {
      for (CloseHook hook : closeHooks) {
        try {
          hook.preClose(this);
        } catch (Throwable e) {
          SolrException.log(log, e);
          if (e instanceof Error) {
            throw (Error) e;
          }
        }
      }
    }

    if (reqHandlers != null) reqHandlers.close();
    responseWriters.close();
    searchComponents.close();
    qParserPlugins.close();
    valueSourceParsers.close();
    transformerFactories.close();

    try {
      if (null != updateHandler) {
        updateHandler.close();
      }
    } catch (Throwable e) {
      SolrException.log(log, e);
      if (e instanceof Error) {
        throw (Error) e;
      }
    }

    boolean coreStateClosed = false;
    try {
      if (solrCoreState != null) {
        if (updateHandler instanceof IndexWriterCloser) {
          coreStateClosed = solrCoreState.decrefSolrCoreState((IndexWriterCloser) updateHandler);
        } else {
          coreStateClosed = solrCoreState.decrefSolrCoreState(null);
        }
      }
    } catch (Throwable e) {
      SolrException.log(log, e);
      if (e instanceof Error) {
        throw (Error) e;
      }
    }

    try {
      ExecutorUtil.shutdownAndAwaitTermination(searcherExecutor);
    } catch (Throwable e) {
      SolrException.log(log, e);
      if (e instanceof Error) {
        throw (Error) e;
      }
    }
    assert ObjectReleaseTracker.release(searcherExecutor);

    try {
      // Since we waited for the searcherExecutor to shut down,
      // there should be no more searchers warming in the background
      // that we need to take care of.
      //
      // For the case that a searcher was registered *before* warming
      // then the searchExecutor will throw an exception when getSearcher()
      // tries to use it, and the exception handling code should close it.
      closeSearcher();
    } catch (Throwable e) {
      SolrException.log(log, e);
      if (e instanceof Error) {
        throw (Error) e;
      }
    }

    if (coreStateClosed) {
      try {
        cleanupOldIndexDirectories(false);
      } catch (Exception e) {
        SolrException.log(log, e);
      }
    }

    try {
      infoRegistry.clear();
    } catch (Throwable e) {
      SolrException.log(log, e);
      if (e instanceof Error) {
        throw (Error) e;
      }
    }

    // Close the snapshots meta-data directory.
    Directory snapshotsDir = snapshotMgr.getSnapshotsDir();
    try {
      this.directoryFactory.release(snapshotsDir);
    } catch (Throwable e) {
      SolrException.log(log, e);
      if (e instanceof Error) {
        throw (Error) e;
      }
    }

    if (coreStateClosed) {

      try {
        directoryFactory.close();
      } catch (Throwable e) {
        SolrException.log(log, e);
        if (e instanceof Error) {
          throw (Error) e;
        }
      }
    }

    if (closeHooks != null) {
      for (CloseHook hook : closeHooks) {
        try {
          hook.postClose(this);
        } catch (Throwable e) {
          SolrException.log(log, e);
          if (e instanceof Error) {
            throw (Error) e;
          }
        }
      }
    }

    assert ObjectReleaseTracker.release(this);
  }

  /**
   * Current core usage count.
   */
  public int getOpenCount() {
    return refCount.get();
  }

  /**
   * Whether this core is closed.
   */
  public boolean isClosed() {
    return refCount.get() <= 0;
  }

  private Collection<CloseHook> closeHooks = null;

  /**
   * Add a close callback hook
   */
  public void addCloseHook(CloseHook hook) {
    if (closeHooks == null) {
      closeHooks = new ArrayList<>();
    }
    closeHooks.add(hook);
  }

  /**
   * Remove a close callback hook
   */
  public void removeCloseHook(CloseHook hook) {
    if (closeHooks != null) {
      closeHooks.remove(hook);
    }
  }

  // Visible for testing
  public Collection<CloseHook> getCloseHooks() {
    return Collections.unmodifiableCollection(closeHooks);
  }

  /**
   * @lucene.internal Debugging aid only.  No non-test code should be released with uncommented verbose() calls.
   */
  public static boolean VERBOSE = Boolean.parseBoolean(System.getProperty("tests.verbose", "false"));

  public static void verbose(Object... args) {
    if (!VERBOSE) return;
    StringBuilder sb = new StringBuilder("VERBOSE:");
//    sb.append(Thread.currentThread().getName());
//    sb.append(':');
    for (Object o : args) {
      sb.append(' ');
      sb.append(o == null ? "(null)" : o.toString());
    }
    // System.out.println(sb.toString());
    log.info("{}", sb);
  }


  ////////////////////////////////////////////////////////////////////////////////
  // Request Handler
  ////////////////////////////////////////////////////////////////////////////////

  /**
   * Get the request handler registered to a given name.
   * <p>
   * This function is thread safe.
   */
  public SolrRequestHandler getRequestHandler(String handlerName) {
    return RequestHandlerBase.getRequestHandler(RequestHandlers.normalize(handlerName), reqHandlers.handlers);
  }

  /**
   * Returns an unmodifiable Map containing the registered handlers
   */
  public PluginBag<SolrRequestHandler> getRequestHandlers() {
    return reqHandlers.handlers;
  }


  /**
   * Registers a handler at the specified location.  If one exists there, it will be replaced.
   * To remove a handler, register <code>null</code> at its path
   * <p>
   * Once registered the handler can be accessed through:
   * <pre>
   *   http://${host}:${port}/${context}/${handlerName}
   * or:
   *   http://${host}:${port}/${context}/select?qt=${handlerName}
   * </pre>
   * <p>
   * Handlers <em>must</em> be initialized before getting registered.  Registered
   * handlers can immediately accept requests.
   * <p>
   * This call is thread safe.
   *
   * @return the previous <code>SolrRequestHandler</code> registered to this name <code>null</code> if none.
   */
  public SolrRequestHandler registerRequestHandler(String handlerName, SolrRequestHandler handler) {
    return reqHandlers.register(handlerName, handler);
  }

  /**
   * Register the default search components
   */
  private void loadSearchComponents() {
    Map<String, SearchComponent> instances = createInstances(SearchComponent.standard_components);
    for (Map.Entry<String, SearchComponent> e : instances.entrySet()) e.getValue().setName(e.getKey());
    searchComponents.init(instances, this);

    for (String name : searchComponents.keySet()) {
      if (searchComponents.isLoaded(name) && searchComponents.get(name) instanceof HighlightComponent) {
        if (!HighlightComponent.COMPONENT_NAME.equals(name)) {
          searchComponents.put(HighlightComponent.COMPONENT_NAME, searchComponents.getRegistry().get(name));
        }
        break;
      }
    }
  }

  /**
   * @return a Search Component registered to a given name.  Throw an exception if the component is undefined
   */
  public SearchComponent getSearchComponent(String name) {
    return searchComponents.get(name);
  }

  /**
   * Accessor for all the Search Components
   *
   * @return An unmodifiable Map of Search Components
   */
  public PluginBag<SearchComponent> getSearchComponents() {
    return searchComponents;
  }

  ////////////////////////////////////////////////////////////////////////////////
  // Update Handler
  ////////////////////////////////////////////////////////////////////////////////

  /**
   * RequestHandlers need access to the updateHandler so they can all talk to the
   * same RAM indexer.
   */
  public UpdateHandler getUpdateHandler() {
    return updateHandler;
  }

  ////////////////////////////////////////////////////////////////////////////////
  // Searcher Control
  ////////////////////////////////////////////////////////////////////////////////

  // The current searcher used to service queries.
  // Don't access this directly!!!! use getSearcher() to
  // get it (and it will increment the ref count at the same time).
  // This reference is protected by searcherLock.
  private RefCounted<SolrIndexSearcher> _searcher;

  // All of the normal open searchers.  Don't access this directly.
  // protected by synchronizing on searcherLock.
  private final LinkedList<RefCounted<SolrIndexSearcher>> _searchers = new LinkedList<>();
  private final LinkedList<RefCounted<SolrIndexSearcher>> _realtimeSearchers = new LinkedList<>();

  final ExecutorService searcherExecutor = ExecutorUtil.newMDCAwareSingleThreadExecutor(
      new SolrNamedThreadFactory("searcherExecutor"));
  private int onDeckSearchers;  // number of searchers preparing
  // Lock ordering: one can acquire the openSearcherLock and then the searcherLock, but not vice-versa.
  private Object searcherLock = new Object();  // the sync object for the searcher
  private ReentrantLock openSearcherLock = new ReentrantLock(true);     // used to serialize opens/reopens for absolute ordering
  private final int maxWarmingSearchers;  // max number of on-deck searchers allowed
  private final int slowQueryThresholdMillis;  // threshold above which a query is considered slow

  private RefCounted<SolrIndexSearcher> realtimeSearcher;
  private Callable<DirectoryReader> newReaderCreator;

  // For testing
  boolean areAllSearcherReferencesEmpty() {
    boolean isEmpty;
    synchronized (searcherLock) {
      isEmpty = _searchers.isEmpty();
      isEmpty = isEmpty && _realtimeSearchers.isEmpty();
      isEmpty = isEmpty && (_searcher == null);
      isEmpty = isEmpty && (realtimeSearcher == null);
    }
    return isEmpty;
  }

  /**
   * Return a registered {@link RefCounted}&lt;{@link SolrIndexSearcher}&gt; with
   * the reference count incremented.  It <b>must</b> be decremented when no longer needed.
   * This method should not be called from SolrCoreAware.inform() since it can result
   * in a deadlock if useColdSearcher==false.
   * If handling a normal request, the searcher should be obtained from
   * {@link org.apache.solr.request.SolrQueryRequest#getSearcher()} instead.
   * If you still think you need to call this, consider {@link #withSearcher(IOFunction)} instead which is easier to
   * use.
   *
   * @see SolrQueryRequest#getSearcher()
   * @see #withSearcher(IOFunction)
   */
  public RefCounted<SolrIndexSearcher> getSearcher() {
    if (searchEnabled) {
      return getSearcher(false, true, null);
    }
    throw new SolrException(SolrException.ErrorCode.SERVICE_UNAVAILABLE, "Search is temporarily disabled");
  }

  /**
   * Executes the lambda with the {@link SolrIndexSearcher}.  This is more convenient than using
   * {@link #getSearcher()} since there is no ref-counting business to worry about.
   * Example:
   * <pre class="prettyprint">
   *   IndexReader reader = h.getCore().withSearcher(SolrIndexSearcher::getIndexReader);
   * </pre>
   * Warning: although a lambda is concise, it may be inappropriate to simply return the IndexReader because it might
   * be closed soon after this method returns; it really depends.
   */
  @SuppressWarnings("unchecked")
  public <R> R withSearcher(IOFunction<SolrIndexSearcher, R> lambda) throws IOException {
    final RefCounted<SolrIndexSearcher> refCounted = getSearcher();
    try {
      return lambda.apply(refCounted.get());
    } finally {
      refCounted.decref();
    }
  }

  /**
   * Computes fingerprint of a segment and caches it only if all the version in segment are included in the fingerprint.
   * We can't use computeIfAbsent as caching is conditional (as described above)
   * There is chance that two threads may compute fingerprint on the same segment. It might be OK to do so rather than locking entire map.
   *
   * @param searcher   searcher that includes specified LeaderReaderContext
   * @param ctx        LeafReaderContext of a segment to compute fingerprint of
   * @param maxVersion maximum version number to consider for fingerprint computation
   * @return IndexFingerprint of the segment
   * @throws IOException Can throw IOException
   */
  public IndexFingerprint getIndexFingerprint(SolrIndexSearcher searcher, LeafReaderContext ctx, long maxVersion)
      throws IOException {
    IndexReader.CacheHelper cacheHelper = ctx.reader().getReaderCacheHelper();
    if (cacheHelper == null) {
      if (log.isDebugEnabled()) {
        log.debug("Cannot cache IndexFingerprint as reader does not support caching. searcher:{} reader:{} readerHash:{} maxVersion:{}", searcher, ctx.reader(), ctx.reader().hashCode(), maxVersion);
      }
      return IndexFingerprint.getFingerprint(searcher, ctx, maxVersion);
    }

    IndexFingerprint f = null;
    f = perSegmentFingerprintCache.get(cacheHelper.getKey());
    // fingerprint is either not cached or
    // if we want fingerprint only up to a version less than maxVersionEncountered in the segment, or
    // documents were deleted from segment for which fingerprint was cached
    //
    if (f == null || (f.getMaxInHash() > maxVersion) || (f.getNumDocs() != ctx.reader().numDocs())) {
      if (log.isDebugEnabled()) {
        log.debug("IndexFingerprint cache miss for searcher:{} reader:{} readerHash:{} maxVersion:{}", searcher, ctx.reader(), ctx.reader().hashCode(), maxVersion);
      }
      f = IndexFingerprint.getFingerprint(searcher, ctx, maxVersion);
      // cache fingerprint for the segment only if all the versions in the segment are included in the fingerprint
      if (f.getMaxVersionEncountered() == f.getMaxInHash()) {
        log.debug("Caching fingerprint for searcher:{} leafReaderContext:{} mavVersion:{}", searcher, ctx, maxVersion);
        perSegmentFingerprintCache.put(cacheHelper.getKey(), f);
      }

    } else {
      if (log.isDebugEnabled()) {
        log.debug("IndexFingerprint cache hit for searcher:{} reader:{} readerHash:{} maxVersion:{}", searcher, ctx.reader(), ctx.reader().hashCode(), maxVersion);
      }
    }
    if (log.isDebugEnabled()) {
      log.debug("Cache Size: {}, Segments Size:{}", perSegmentFingerprintCache.size(), searcher.getTopReaderContext().leaves().size());
    }
    return f;
  }

  /**
   * Returns the current registered searcher with its reference count incremented, or null if none are registered.
   */
  public RefCounted<SolrIndexSearcher> getRegisteredSearcher() {
    synchronized (searcherLock) {
      if (_searcher != null) {
        _searcher.incref();
      }
      return _searcher;
    }
  }

  /**
   * Return the newest normal {@link RefCounted}&lt;{@link SolrIndexSearcher}&gt; with
   * the reference count incremented.  It <b>must</b> be decremented when no longer needed.
   * If no searcher is currently open, then if openNew==true a new searcher will be opened,
   * or null is returned if openNew==false.
   */
  public RefCounted<SolrIndexSearcher> getNewestSearcher(boolean openNew) {
    synchronized (searcherLock) {
      if (!_searchers.isEmpty()) {
        RefCounted<SolrIndexSearcher> newest = _searchers.getLast();
        newest.incref();
        return newest;
      }
    }

    return openNew ? getRealtimeSearcher() : null;
  }

  /**
   * Gets the latest real-time searcher w/o forcing open a new searcher if one already exists.
   * The reference count will be incremented.
   */
  public RefCounted<SolrIndexSearcher> getRealtimeSearcher() {
    synchronized (searcherLock) {
      if (realtimeSearcher != null) {
        realtimeSearcher.incref();
        return realtimeSearcher;
      }
    }

    // use the searcher lock to prevent multiple people from trying to open at once
    openSearcherLock.lock();
    try {

      // try again
      synchronized (searcherLock) {
        if (realtimeSearcher != null) {
          realtimeSearcher.incref();
          return realtimeSearcher;
        }
      }

      // force a new searcher open
      return openNewSearcher(true, true);
    } finally {
      openSearcherLock.unlock();
    }
  }


  public RefCounted<SolrIndexSearcher> getSearcher(boolean forceNew, boolean returnSearcher, @SuppressWarnings({"rawtypes"})final Future[] waitSearcher) {
    return getSearcher(forceNew, returnSearcher, waitSearcher, false);
  }


  /**
   * Opens a new searcher and returns a RefCounted&lt;SolrIndexSearcher&gt; with its reference incremented.
   * <p>
   * "realtime" means that we need to open quickly for a realtime view of the index, hence don't do any
   * autowarming and add to the _realtimeSearchers queue rather than the _searchers queue (so it won't
   * be used for autowarming by a future normal searcher).  A "realtime" searcher will currently never
   * become "registered" (since it currently lacks caching).
   * <p>
   * realtimeSearcher is updated to the latest opened searcher, regardless of the value of "realtime".
   * <p>
   * This method acquires openSearcherLock - do not call with searchLock held!
   */
  public RefCounted<SolrIndexSearcher> openNewSearcher(boolean updateHandlerReopens, boolean realtime) {
    if (isClosed()) { // catch some errors quicker
      throw new SolrCoreState.CoreIsClosedException();
    }

    SolrIndexSearcher tmp;
    RefCounted<SolrIndexSearcher> newestSearcher = null;

    openSearcherLock.lock();
    try {
      String newIndexDir = getNewIndexDir();
      String indexDirFile = null;
      String newIndexDirFile = null;

      // if it's not a normal near-realtime update, check that paths haven't changed.
      if (!updateHandlerReopens) {
        indexDirFile = getDirectoryFactory().normalize(getIndexDir());
        newIndexDirFile = getDirectoryFactory().normalize(newIndexDir);
      }

      synchronized (searcherLock) {
        newestSearcher = realtimeSearcher;
        if (newestSearcher != null) {
          newestSearcher.incref();      // the matching decref is in the finally block
        }
      }

      if (newestSearcher != null && (updateHandlerReopens || indexDirFile.equals(newIndexDirFile))) {

        DirectoryReader newReader;
        DirectoryReader currentReader = newestSearcher.get().getRawReader();

        // SolrCore.verbose("start reopen from",previousSearcher,"writer=",writer);

        RefCounted<IndexWriter> writer = getSolrCoreState().getIndexWriter(null);

        try {
          if (writer != null) {
            // if in NRT mode, open from the writer
            newReader = DirectoryReader.openIfChanged(currentReader, writer.get(), true);
          } else {
            // verbose("start reopen without writer, reader=", currentReader);
            newReader = DirectoryReader.openIfChanged(currentReader);
            // verbose("reopen result", newReader);
          }
        } finally {
          if (writer != null) {
            writer.decref();
          }
        }

        if (newReader == null) { // the underlying index has not changed at all

          if (realtime) {
            // if this is a request for a realtime searcher, just return the same searcher
            newestSearcher.incref();
            return newestSearcher;

          } else if (newestSearcher.get().isCachingEnabled() && newestSearcher.get().getSchema() == getLatestSchema()) {
            // absolutely nothing has changed, can use the same searcher
            // but log a message about it to minimize confusion

            newestSearcher.incref();
            if (log.isDebugEnabled()) {
              log.debug("SolrIndexSearcher has not changed - not re-opening: {}", newestSearcher.get().getName());
            }
            return newestSearcher;

          } // ELSE: open a new searcher against the old reader...
          currentReader.incRef();
          newReader = currentReader;
        }

        // for now, turn off caches if this is for a realtime reader 
        // (caches take a little while to instantiate)
        final boolean useCaches = !realtime;
        final String newName = realtime ? "realtime" : "main";
        tmp = new SolrIndexSearcher(this, newIndexDir, getLatestSchema(), newName,
            newReader, true, useCaches, true, directoryFactory);

      } else {
        // newestSearcher == null at this point

        if (newReaderCreator != null) {
          // this is set in the constructor if there is a currently open index writer
          // so that we pick up any uncommitted changes and so we don't go backwards
          // in time on a core reload
          DirectoryReader newReader = newReaderCreator.call();
          tmp = new SolrIndexSearcher(this, newIndexDir, getLatestSchema(),
              (realtime ? "realtime" : "main"), newReader, true, !realtime, true, directoryFactory);
        } else {
          RefCounted<IndexWriter> writer = getSolrCoreState().getIndexWriter(this);
          DirectoryReader newReader = null;
          try {
            newReader = indexReaderFactory.newReader(writer.get(), this);
          } finally {
            writer.decref();
          }
          tmp = new SolrIndexSearcher(this, newIndexDir, getLatestSchema(),
              (realtime ? "realtime" : "main"), newReader, true, !realtime, true, directoryFactory);
        }
      }

      List<RefCounted<SolrIndexSearcher>> searcherList = realtime ? _realtimeSearchers : _searchers;
      RefCounted<SolrIndexSearcher> newSearcher = newHolder(tmp, searcherList);    // refcount now at 1

      // Increment reference again for "realtimeSearcher" variable.  It should be at 2 after.
      // When it's decremented by both the caller of this method, and by realtimeSearcher being replaced,
      // it will be closed.
      newSearcher.incref();

      synchronized (searcherLock) {
        // Check if the core is closed again inside the lock in case this method is racing with a close. If the core is
        // closed, clean up the new searcher and bail.
        if (isClosed()) {
          newSearcher.decref(); // once for caller since we're not returning it
          newSearcher.decref(); // once for ourselves since it won't be "replaced"
          throw new SolrException(ErrorCode.SERVER_ERROR, "openNewSearcher called on closed core");
        }

        if (realtimeSearcher != null) {
          realtimeSearcher.decref();
        }
        realtimeSearcher = newSearcher;
        searcherList.add(realtimeSearcher);
      }

      return newSearcher;

    } catch (Exception e) {
      throw new SolrException(ErrorCode.SERVER_ERROR, "Error opening new searcher", e);
    } finally {
      openSearcherLock.unlock();
      if (newestSearcher != null) {
        newestSearcher.decref();
      }
    }
  }

  /**
   * Get a {@link SolrIndexSearcher} or start the process of creating a new one.
   * <p>
   * The registered searcher is the default searcher used to service queries.
   * A searcher will normally be registered after all of the warming
   * and event handlers (newSearcher or firstSearcher events) have run.
   * In the case where there is no registered searcher, the newly created searcher will
   * be registered before running the event handlers (a slow searcher is better than no searcher).
   *
   * <p>
   * These searchers contain read-only IndexReaders. To access a non read-only IndexReader,
   * see newSearcher(String name, boolean readOnly).
   *
   * <p>
   * If <code>forceNew==true</code> then
   * A new searcher will be opened and registered regardless of whether there is already
   * a registered searcher or other searchers in the process of being created.
   * <p>
   * If <code>forceNew==false</code> then:<ul>
   * <li>If a searcher is already registered, that searcher will be returned</li>
   * <li>If no searcher is currently registered, but at least one is in the process of being created, then
   * this call will block until the first searcher is registered</li>
   * <li>If no searcher is currently registered, and no searchers in the process of being registered, a new
   * searcher will be created.</li>
   * </ul>
   * <p>
   * If <code>returnSearcher==true</code> then a {@link RefCounted}&lt;{@link SolrIndexSearcher}&gt; will be returned with
   * the reference count incremented.  It <b>must</b> be decremented when no longer needed.
   * <p>
   * If <code>waitSearcher!=null</code> and a new {@link SolrIndexSearcher} was created,
   * then it is filled in with a Future that will return after the searcher is registered.  The Future may be set to
   * <code>null</code> in which case the SolrIndexSearcher created has already been registered at the time
   * this method returned.
   * <p>
   *
   * @param forceNew             if true, force the open of a new index searcher regardless if there is already one open.
   * @param returnSearcher       if true, returns a {@link SolrIndexSearcher} holder with the refcount already incremented.
   * @param waitSearcher         if non-null, will be filled in with a {@link Future} that will return after the new searcher is registered.
   * @param updateHandlerReopens if true, the UpdateHandler will be used when reopening a {@link SolrIndexSearcher}.
   */
  public RefCounted<SolrIndexSearcher> getSearcher(boolean forceNew, boolean returnSearcher, @SuppressWarnings({"rawtypes"})final Future[] waitSearcher, boolean updateHandlerReopens) {
    // it may take some time to open an index.... we may need to make
    // sure that two threads aren't trying to open one at the same time
    // if it isn't necessary.

    synchronized (searcherLock) {
      for (; ; ) { // this loop is so w can retry in the event that we exceed maxWarmingSearchers
        // see if we can return the current searcher
        if (_searcher != null && !forceNew) {
          if (returnSearcher) {
            _searcher.incref();
            return _searcher;
          } else {
            return null;
          }
        }

        // check to see if we can wait for someone else's searcher to be set
        if (onDeckSearchers > 0 && !forceNew && _searcher == null) {
          try {
            searcherLock.wait();
          } catch (InterruptedException e) {
            if (log.isInfoEnabled()) {
              log.info(SolrException.toStr(e));
            }
          }
        }

        // check again: see if we can return right now
        if (_searcher != null && !forceNew) {
          if (returnSearcher) {
            _searcher.incref();
            return _searcher;
          } else {
            return null;
          }
        }

        // At this point, we know we need to open a new searcher...
        // first: increment count to signal other threads that we are
        //        opening a new searcher.
        onDeckSearchers++;
        newSearcherCounter.inc();
        if (onDeckSearchers < 1) {
          // should never happen... just a sanity check
          log.error("{}ERROR!!! onDeckSearchers is {}", logid, onDeckSearchers);
          onDeckSearchers = 1;  // reset
        } else if (onDeckSearchers > maxWarmingSearchers) {
          onDeckSearchers--;
          newSearcherMaxReachedCounter.inc();
          try {
            searcherLock.wait();
          } catch (InterruptedException e) {
            if (log.isInfoEnabled()) {
              log.info(SolrException.toStr(e));
            }
          }
          continue;  // go back to the top of the loop and retry
        } else if (onDeckSearchers > 1) {
          log.warn("{}PERFORMANCE WARNING: Overlapping onDeckSearchers={}", logid, onDeckSearchers);
        }

        break; // I can now exit the loop and proceed to open a searcher
      }
    }

    // a signal to decrement onDeckSearchers if something goes wrong.
    final boolean[] decrementOnDeckCount = new boolean[]{true};
    RefCounted<SolrIndexSearcher> currSearcherHolder = null;     // searcher we are autowarming from
    RefCounted<SolrIndexSearcher> searchHolder = null;
    boolean success = false;

    openSearcherLock.lock();
    Timer.Context timerContext = newSearcherTimer.time();
    try {
      searchHolder = openNewSearcher(updateHandlerReopens, false);
      // the searchHolder will be incremented once already (and it will eventually be assigned to _searcher when registered)
      // increment it again if we are going to return it to the caller.
      if (returnSearcher) {
        searchHolder.incref();
      }


      final RefCounted<SolrIndexSearcher> newSearchHolder = searchHolder;
      final SolrIndexSearcher newSearcher = newSearchHolder.get();


      boolean alreadyRegistered = false;
      synchronized (searcherLock) {
        if (_searcher == null) {
          // if there isn't a current searcher then we may
          // want to register this one before warming is complete instead of waiting.
          if (solrConfig.useColdSearcher) {
            registerSearcher(newSearchHolder);
            decrementOnDeckCount[0] = false;
            alreadyRegistered = true;
          }
        } else {
          // get a reference to the current searcher for purposes of autowarming.
          currSearcherHolder = _searcher;
          currSearcherHolder.incref();
        }
      }


      final SolrIndexSearcher currSearcher = currSearcherHolder == null ? null : currSearcherHolder.get();

      @SuppressWarnings({"rawtypes"})
      Future future = null;

      // if the underlying searcher has not changed, no warming is needed
      if (newSearcher != currSearcher) {

        // warm the new searcher based on the current searcher.
        // should this go before the other event handlers or after?
        if (currSearcher != null) {
          future = searcherExecutor.submit(() -> {
            Timer.Context warmupContext = newSearcherWarmupTimer.time();
            try {
              newSearcher.warm(currSearcher);
            } catch (Throwable e) {
              SolrException.log(log, e);
              if (e instanceof Error) {
                throw (Error) e;
              }
            } finally {
              warmupContext.close();
            }
            return null;
          });
        }

        if (currSearcher == null) {
          future = searcherExecutor.submit(() -> {
            try {
              for (PluginHolder<SolrEventListener>  listener : firstSearcherListeners) {
                listener.get().newSearcher(newSearcher, null);
              }
            } catch (Throwable e) {
              SolrException.log(log, null, e);
              if (e instanceof Error) {
                throw (Error) e;
              }
            }
            return null;
          });
        }

        if (currSearcher != null) {
          future = searcherExecutor.submit(() -> {
            try {
              for (PluginHolder<SolrEventListener>  listener : newSearcherListeners) {
                listener.get().newSearcher(newSearcher, currSearcher);
              }
            } catch (Throwable e) {
              SolrException.log(log, null, e);
              if (e instanceof Error) {
                throw (Error) e;
              }
            }
            return null;
          });
        }

      }


      // WARNING: this code assumes a single threaded executor (that all tasks
      // queued will finish first).
      final RefCounted<SolrIndexSearcher> currSearcherHolderF = currSearcherHolder;
      if (!alreadyRegistered) {
        future = searcherExecutor.submit(
            () -> {
              try {
                // registerSearcher will decrement onDeckSearchers and
                // do a notify, even if it fails.
                registerSearcher(newSearchHolder);
              } catch (Throwable e) {
                SolrException.log(log, e);
                if (e instanceof Error) {
                  throw (Error) e;
                }
              } finally {
                // we are all done with the old searcher we used
                // for warming...
                if (currSearcherHolderF != null) currSearcherHolderF.decref();
              }
              return null;
            }
        );
      }

      if (waitSearcher != null) {
        waitSearcher[0] = future;
      }

      success = true;

      // Return the searcher as the warming tasks run in parallel
      // callers may wait on the waitSearcher future returned.
      return returnSearcher ? newSearchHolder : null;

    } catch (Exception e) {
      if (e instanceof RuntimeException) throw (RuntimeException) e;
      throw new SolrException(ErrorCode.SERVER_ERROR, e);
    } finally {

      timerContext.close();

      if (!success) {
        newSearcherOtherErrorsCounter.inc();
        ;
        synchronized (searcherLock) {
          onDeckSearchers--;

          if (onDeckSearchers < 0) {
            // sanity check... should never happen
            log.error("{}ERROR!!! onDeckSearchers after decrement={}", logid, onDeckSearchers);
            onDeckSearchers = 0; // try and recover
          }
          // if we failed, we need to wake up at least one waiter to continue the process
          searcherLock.notify();
        }

        if (currSearcherHolder != null) {
          currSearcherHolder.decref();
        }

        if (searchHolder != null) {
          searchHolder.decref();      // decrement 1 for _searcher (searchHolder will never become _searcher now)
          if (returnSearcher) {
            searchHolder.decref();    // decrement 1 because we won't be returning the searcher to the user
          }
        }
      }

      // we want to do this after we decrement onDeckSearchers so another thread
      // doesn't increment first and throw a false warning.
      openSearcherLock.unlock();

    }

  }


  private RefCounted<SolrIndexSearcher> newHolder(SolrIndexSearcher newSearcher, final List<RefCounted<SolrIndexSearcher>> searcherList) {
    RefCounted<SolrIndexSearcher> holder = new RefCounted<SolrIndexSearcher>(newSearcher) {
      @Override
      public void close() {
        try {
          synchronized (searcherLock) {
            // it's possible for someone to get a reference via the _searchers queue
            // and increment the refcount while RefCounted.close() is being called.
            // we check the refcount again to see if this has happened and abort the close.
            // This relies on the RefCounted class allowing close() to be called every
            // time the counter hits zero.
            if (refcount.get() > 0) return;
            searcherList.remove(this);
          }
          resource.close();
        } catch (Exception e) {
          // do not allow decref() operations to fail since they are typically called in finally blocks
          // and throwing another exception would be very unexpected.
          SolrException.log(log, "Error closing searcher:" + this, e);
        }
      }
    };
    holder.incref();  // set ref count to 1 to account for this._searcher
    return holder;
  }

  public boolean isReloaded() {
    return isReloaded;
  }

  // Take control of newSearcherHolder (which should have a reference count of at
  // least 1 already.  If the caller wishes to use the newSearcherHolder directly
  // after registering it, then they should increment the reference count *before*
  // calling this method.
  //
  // onDeckSearchers will also be decremented (it should have been incremented
  // as a result of opening a new searcher).
  private void registerSearcher(RefCounted<SolrIndexSearcher> newSearcherHolder) {
    synchronized (searcherLock) {
      try {
        if (_searcher == newSearcherHolder) {
          // trying to re-register the same searcher... this can now happen when a commit has been done but
          // there were no changes to the index.
          newSearcherHolder.decref();  // decref since the caller should have still incref'd (since they didn't know the searcher was the same)
          return;  // still execute the finally block to notify anyone waiting.
        }

        if (_searcher != null) {
          _searcher.decref();   // dec refcount for this._searcher
          _searcher = null;
        }

        _searcher = newSearcherHolder;
        SolrIndexSearcher newSearcher = newSearcherHolder.get();

        /***
         // a searcher may have been warming asynchronously while the core was being closed.
         // if this happens, just close the searcher.
         if (isClosed()) {
         // NOTE: this should not happen now - see close() for details.
         // *BUT* if we left it enabled, this could still happen before
         // close() stopped the executor - so disable this test for now.
         log.error("Ignoring searcher register on closed core:{}", newSearcher);
         _searcher.decref();
         }
         ***/

        newSearcher.register(); // register subitems (caches)

        if (log.isInfoEnabled()) {
          log.info("{} Registered new searcher autowarm time: {} ms", logid, newSearcher.getWarmupTime());
        }

      } catch (Exception e) {
        // an exception in register() shouldn't be fatal.
        log(e);
      } finally {
        // wake up anyone waiting for a searcher
        // even in the face of errors.
        onDeckSearchers--;
        searcherLock.notifyAll();
        assert TestInjection.injectSearcherHooks(getCoreDescriptor() != null && getCoreDescriptor().getCloudDescriptor() != null ? getCoreDescriptor().getCloudDescriptor().getCollectionName() : null);
      }
    }
  }


  public void closeSearcher() {
    log.debug("{}Closing main searcher on request.", logid);
    synchronized (searcherLock) {
      if (realtimeSearcher != null) {
        realtimeSearcher.decref();
        realtimeSearcher = null;
      }
      if (_searcher != null) {
        _searcher.decref();   // dec refcount for this._searcher
        _searcher = null; // isClosed() does check this
      }
    }
  }

  public void execute(SolrRequestHandler handler, SolrQueryRequest req, SolrQueryResponse rsp) {
    if (handler == null) {
      String msg = "Null Request Handler '" +
          req.getParams().get(CommonParams.QT) + "'";

      log.warn("{}{}:{}", logid, msg, req);

      throw new SolrException(ErrorCode.BAD_REQUEST, msg);
    }

    preDecorateResponse(req, rsp);

    /*
     * Keeping this usage of isDebugEnabled because the extraction of the log data as a string might be slow. TODO:
     * Determine how likely it is that something is going to go wrong that will prevent the logging at INFO further
     * down, and if possible, prevent that situation. The handleRequest and postDecorateResponse methods do not indicate
     * that they throw any checked exceptions, so it would have to be an unchecked exception that causes any problems.
     */
    if (requestLog.isDebugEnabled() && rsp.getToLog().size() > 0) {
      // log request at debug in case something goes wrong and we aren't able to log later
      requestLog.debug(rsp.getToLogAsString(logid));
    }

    // TODO: this doesn't seem to be working correctly and causes problems with the example server and distrib (for example /spell)
    // if (req.getParams().getBool(ShardParams.IS_SHARD,false) && !(handler instanceof SearchHandler))
    //   throw new SolrException(SolrException.ErrorCode.BAD_REQUEST,"isShard is only acceptable with search handlers");

    handler.handleRequest(req, rsp);
    postDecorateResponse(handler, req, rsp);

    if (rsp.getToLog().size() > 0) {
      if (requestLog.isInfoEnabled()) {
        requestLog.info(rsp.getToLogAsString(logid));
      }

      /* slowQueryThresholdMillis defaults to -1 in SolrConfig -- not enabled.*/
      if (log.isWarnEnabled() && slowQueryThresholdMillis >= 0) {
        final long qtime = (long) (req.getRequestTimer().getTime());
        if (qtime >= slowQueryThresholdMillis) {
          slowLog.warn("slow: {}", rsp.getToLogAsString(logid));
        }
      }
    }
  }

  public static void preDecorateResponse(SolrQueryRequest req, SolrQueryResponse rsp) {
    // setup response header
    final NamedList<Object> responseHeader = new SimpleOrderedMap<>();
    rsp.addResponseHeader(responseHeader);

    // toLog is a local ref to the same NamedList used by the response
    NamedList<Object> toLog = rsp.getToLog();

    // for back compat, we set these now just in case other code
    // are expecting them during handleRequest
    toLog.add("webapp", req.getContext().get("webapp"));
    toLog.add(PATH, req.getContext().get(PATH));

    final SolrParams params = req.getParams();
    final String lpList = params.get(CommonParams.LOG_PARAMS_LIST);
    if (lpList == null) {
      toLog.add("params", "{" + req.getParamString() + "}");
    } else if (lpList.length() > 0) {

      // Filter params by those in LOG_PARAMS_LIST so that we can then call toString
      HashSet<String> lpSet = new HashSet<>(Arrays.asList(lpList.split(",")));
      SolrParams filteredParams = new SolrParams() {
        private static final long serialVersionUID = -643991638344314066L;

        @Override
        public Iterator<String> getParameterNamesIterator() {
          return Iterators.filter(params.getParameterNamesIterator(), lpSet::contains);
        }

        @Override
        public String get(String param) { // assume param is in lpSet
          return params.get(param);
        } //assume in lpSet

        @Override
        public String[] getParams(String param) { // assume param is in lpSet
          return params.getParams(param);
        } // assume in lpSet
      };

      toLog.add("params", "{" + filteredParams + "}");
    }
  }

  /**
   * Put status, QTime, and possibly request handler and params, in the response header
   */
  public static void postDecorateResponse
  (SolrRequestHandler handler, SolrQueryRequest req, SolrQueryResponse rsp) {
    // TODO should check that responseHeader has not been replaced by handler
    NamedList<Object> responseHeader = rsp.getResponseHeader();
    final int qtime = (int) (req.getRequestTimer().getTime());
    int status = 0;
    Exception exception = rsp.getException();
    if (exception != null) {
      if (exception instanceof SolrException)
        status = ((SolrException) exception).code();
      else
        status = 500;
    }
    responseHeader.add("status", status);
    responseHeader.add("QTime", qtime);

    if (rsp.getToLog().size() > 0) {
      rsp.getToLog().add("status", status);
      rsp.getToLog().add("QTime", qtime);
    }

    SolrParams params = req.getParams();
    if (null != handler && params.getBool(CommonParams.HEADER_ECHO_HANDLER, false)) {
      responseHeader.add("handler", handler.getName());
    }

    // Values for echoParams... false/true/all or false/explicit/all ???
    String ep = params.get(CommonParams.HEADER_ECHO_PARAMS, null);
    if (ep != null) {
      EchoParamStyle echoParams = EchoParamStyle.get(ep);
      if (echoParams == null) {
        throw new SolrException(ErrorCode.BAD_REQUEST, "Invalid value '" + ep + "' for " + CommonParams.HEADER_ECHO_PARAMS
            + " parameter, use '" + EchoParamStyle.EXPLICIT + "' or '" + EchoParamStyle.ALL + "'");
      }
      if (echoParams == EchoParamStyle.EXPLICIT) {
        responseHeader.add("params", req.getOriginalParams().toNamedList());
      } else if (echoParams == EchoParamStyle.ALL) {
        responseHeader.add("params", req.getParams().toNamedList());
      }
    }
  }

  final public static void log(Throwable e) {
    SolrException.log(log, null, e);
  }

  public PluginBag<QueryResponseWriter> getResponseWriters() {
    return responseWriters;
  }

  private final PluginBag<QueryResponseWriter> responseWriters = new PluginBag<>(QueryResponseWriter.class, this);
  public static final Map<String, QueryResponseWriter> DEFAULT_RESPONSE_WRITERS;

  static {
    HashMap<String, QueryResponseWriter> m = new HashMap<>(15, 1);
    m.put("xml", new XMLResponseWriter());
    m.put(CommonParams.JSON, new JSONResponseWriter());
    m.put("standard", m.get(CommonParams.JSON));
    m.put("geojson", new GeoJSONResponseWriter());
    m.put("graphml", new GraphMLResponseWriter());
    m.put("python", new PythonResponseWriter());
    m.put("php", new PHPResponseWriter());
    m.put("phps", new PHPSerializedResponseWriter());
    m.put("ruby", new RubyResponseWriter());
    m.put("raw", new RawResponseWriter());
    m.put(CommonParams.JAVABIN, new BinaryResponseWriter());
    m.put("csv", new CSVResponseWriter());
    m.put("schema.xml", new SchemaXmlResponseWriter());
    m.put("smile", new SmileResponseWriter());
    m.put(ReplicationHandler.FILE_STREAM, getFileStreamWriter());
    DEFAULT_RESPONSE_WRITERS = Collections.unmodifiableMap(m);
    try {
      m.put("xlsx",
          (QueryResponseWriter) Class.forName("org.apache.solr.handler.extraction.XLSXResponseWriter").getConstructor().newInstance());
    } catch (Exception e) {
      //don't worry; solrcell contrib not in class path
    }
  }

  private static BinaryResponseWriter getFileStreamWriter() {
    return new BinaryResponseWriter() {
      @Override
      public void write(OutputStream out, SolrQueryRequest req, SolrQueryResponse response) throws IOException {
        RawWriter rawWriter = (RawWriter) response.getValues().get(ReplicationHandler.FILE_STREAM);
        if (rawWriter != null) {
          rawWriter.write(out);
          if (rawWriter instanceof Closeable) ((Closeable) rawWriter).close();
        }

      }

      @Override
      public String getContentType(SolrQueryRequest request, SolrQueryResponse response) {
        RawWriter rawWriter = (RawWriter) response.getValues().get(ReplicationHandler.FILE_STREAM);
        if (rawWriter != null) {
          return rawWriter.getContentType();
        } else {
          return BinaryResponseParser.BINARY_CONTENT_TYPE;
        }
      }
    };
  }

  public void fetchLatestSchema() {
    IndexSchema schema =  configSet.getIndexSchema(true);
    setLatestSchema(schema);
  }
  public interface RawWriter {
    default String getContentType() {
      return BinaryResponseParser.BINARY_CONTENT_TYPE;
    }

    void write(OutputStream os) throws IOException;
  }

  /**
   * Configure the query response writers. There will always be a default writer; additional
   * writers may also be configured.
   */
  private void initWriters() {
    responseWriters.init(DEFAULT_RESPONSE_WRITERS, this);
    // configure the default response writer; this one should never be null
    if (responseWriters.getDefault() == null) responseWriters.setDefault("standard");
  }


  /**
   * Finds a writer by name, or returns the default writer if not found.
   */
  public final QueryResponseWriter getQueryResponseWriter(String writerName) {
    return responseWriters.get(writerName, true);
  }

  /**
   * Returns the appropriate writer for a request. If the request specifies a writer via the
   * 'wt' parameter, attempts to find that one; otherwise return the default writer.
   */
  public final QueryResponseWriter getQueryResponseWriter(SolrQueryRequest request) {
    return getQueryResponseWriter(request.getParams().get(CommonParams.WT));
  }


  private final PluginBag<QParserPlugin> qParserPlugins = new PluginBag<>(QParserPlugin.class, this);

  public QParserPlugin getQueryPlugin(String parserName) {
    return qParserPlugins.get(parserName);
  }

  private final PluginBag<ValueSourceParser> valueSourceParsers = new PluginBag<>(ValueSourceParser.class, this);

  private final PluginBag<TransformerFactory> transformerFactories = new PluginBag<>(TransformerFactory.class, this);

  @SuppressWarnings({"unchecked"})
  <T> Map<String, T> createInstances(Map<String, Class<? extends T>> map) {
    Map<String, T> result = new LinkedHashMap<>(map.size(), 1);
    for (Map.Entry<String, Class<? extends T>> e : map.entrySet()) {
      try {
        Object o = getResourceLoader().newInstance(e.getValue().getName(), e.getValue());
        result.put(e.getKey(), (T) o);
      } catch (Exception exp) {
        //should never happen
        throw new SolrException(ErrorCode.SERVER_ERROR, "Unable to instantiate class", exp);
      }
    }
    return result;
  }

  public TransformerFactory getTransformerFactory(String name) {
    return transformerFactories.get(name);
  }

  public void addTransformerFactory(String name, TransformerFactory factory) {
    transformerFactories.put(name, factory);
  }


  /**
   * @param registry     The map to which the instance should be added to. The key is the name attribute
   * @param type         the class or interface that the instance should extend or implement.
   * @param defClassName If PluginInfo does not have a classname, use this as the classname
   * @return The default instance . The one with (default=true)
   */
  private <T> T initPlugins(Map<String, T> registry, Class<T> type, String defClassName) {
    return initPlugins(solrConfig.getPluginInfos(type.getName()), registry, type, defClassName);
  }

  public <T> T initPlugins(List<PluginInfo> pluginInfos, Map<String, T> registry, Class<T> type, String defClassName) {
    T def = null;
    for (PluginInfo info : pluginInfos) {
      T o = createInitInstance(info, type, type.getSimpleName(), defClassName);
      registry.put(info.name, o);
      if (o instanceof SolrMetricProducer) {
        coreMetricManager.registerMetricProducer(type.getSimpleName() + "." + info.name, (SolrMetricProducer) o);
      }
      if (info.isDefault()) {
        def = o;
      }
    }
    return def;
  }

  public void initDefaultPlugin(Object plugin, @SuppressWarnings({"rawtypes"})Class type) {
    if (plugin instanceof SolrMetricProducer) {
      coreMetricManager.registerMetricProducer(type.getSimpleName() + ".default", (SolrMetricProducer) plugin);
    }
  }

  /**
   * For a given List of PluginInfo return the instances as a List
   *
   * @param defClassName The default classname if PluginInfo#className == null
   * @return The instances initialized
   */
  public <T> List<T> initPlugins(List<PluginInfo> pluginInfos, Class<T> type, String defClassName) {
    if (pluginInfos.isEmpty()) return Collections.emptyList();
    List<T> result = new ArrayList<>(pluginInfos.size());
    for (PluginInfo info : pluginInfos) result.add(createInitInstance(info, type, type.getSimpleName(), defClassName));
    return result;
  }

  /**
   * @param registry The map to which the instance should be added to. The key is the name attribute
   * @param type     The type of the Plugin. These should be standard ones registered by type.getName() in SolrConfig
   * @return The default if any
   */
  public <T> T initPlugins(Map<String, T> registry, Class<T> type) {
    return initPlugins(registry, type, null);
  }

  public ValueSourceParser getValueSourceParser(String parserName) {
    return valueSourceParsers.get(parserName);
  }

  /**
   * Creates and initializes a RestManager based on configuration args in solrconfig.xml.
   * RestManager provides basic storage support for managed resource data, such as to
   * persist stopwords to ZooKeeper if running in SolrCloud mode.
   */
  @SuppressWarnings("unchecked")
  protected RestManager initRestManager() throws SolrException {

    PluginInfo restManagerPluginInfo =
        getSolrConfig().getPluginInfo(RestManager.class.getName());

    NamedList<String> initArgs = null;
    RestManager mgr = null;
    if (restManagerPluginInfo != null) {
      if (restManagerPluginInfo.className != null) {
        mgr = resourceLoader.newInstance(restManagerPluginInfo.className, RestManager.class);
      }

      if (restManagerPluginInfo.initArgs != null) {
        initArgs = (NamedList<String>) restManagerPluginInfo.initArgs;
      }
    }

    if (mgr == null)
      mgr = new RestManager();

    if (initArgs == null)
      initArgs = new NamedList<>();

    String collection = getCoreDescriptor().getCollectionName();
    StorageIO storageIO =
        ManagedResourceStorage.newStorageIO(collection, resourceLoader, initArgs);
    mgr.init(resourceLoader, initArgs, storageIO);

    return mgr;
  }

  public CoreDescriptor getCoreDescriptor() {
    return coreDescriptor;
  }

  public IndexDeletionPolicyWrapper getDeletionPolicy() {
    return solrDelPolicy;
  }

  /**
   * @return A reference of {@linkplain SolrSnapshotMetaDataManager}
   * managing the persistent snapshots for this Solr core.
   */
  public SolrSnapshotMetaDataManager getSnapshotMetaDataManager() {
    return snapshotMgr;
  }

  public ReentrantLock getRuleExpiryLock() {
    return ruleExpiryLock;
  }

  /////////////////////////////////////////////////////////////////////
  // SolrInfoBean stuff: Statistics and Module Info
  /////////////////////////////////////////////////////////////////////

  @Override
  public String getDescription() {
    return "SolrCore";
  }

  @Override
  public Category getCategory() {
    return Category.CORE;
  }

  public Codec getCodec() {
    return codec;
  }

  public void unloadOnClose(final CoreDescriptor desc, boolean deleteIndexDir, boolean deleteDataDir, boolean deleteInstanceDir) {
    if (deleteIndexDir) {
      try {
        directoryFactory.remove(getIndexDir());
      } catch (Exception e) {
        SolrException.log(log, "Failed to flag index dir for removal for core:" + name + " dir:" + getIndexDir());
      }
    }
    if (deleteDataDir) {
      try {
        directoryFactory.remove(getDataDir(), true);
      } catch (Exception e) {
        SolrException.log(log, "Failed to flag data dir for removal for core:" + name + " dir:" + getDataDir());
      }
    }
    if (deleteInstanceDir) {
      addCloseHook(new CloseHook() {
        @Override
        public void preClose(SolrCore core) {
          // empty block
        }

        @Override
        public void postClose(SolrCore core) {
          if (desc != null) {
            try {
              FileUtils.deleteDirectory(desc.getInstanceDir().toFile());
            } catch (IOException e) {
              SolrException.log(log, "Failed to delete instance dir for core:"
                  + core.getName() + " dir:" + desc.getInstanceDir());
            }
          }
        }
      });
    }
  }

  public static void deleteUnloadedCore(CoreDescriptor cd, boolean deleteDataDir, boolean deleteInstanceDir) {
    if (deleteDataDir) {
      File dataDir = cd.getInstanceDir().resolve(cd.getDataDir()).toFile();
      try {
        FileUtils.deleteDirectory(dataDir);
      } catch (IOException e) {
        log.error("Failed to delete data dir for unloaded core: {} dir: {}", cd.getName(), dataDir.getAbsolutePath(), e);
      }
    }
    if (deleteInstanceDir) {
      try {
        FileUtils.deleteDirectory(cd.getInstanceDir().toFile());
      } catch (IOException e) {
        log.error("Failed to delete instance dir for unloaded core: {} dir: {}", cd.getName(), cd.getInstanceDir(), e);
      }
    }
  }


  /**
   * Register to notify for any file change in the conf directory.
   * If the file change results in a core reload , then the listener
   * is not fired
   */
  public void addConfListener(Runnable runnable) {
    confListeners.add(runnable);
  }

  /**
   * Remove a listener
   */
  public boolean removeConfListener(Runnable runnable) {
    return confListeners.remove(runnable);
  }

  /**
   * This registers one listener for the entire conf directory. In zookeeper
   * there is no event fired when children are modified. So , we expect everyone
   * to 'touch' the /conf directory by setting some data  so that events are triggered.
   */
  private void registerConfListener() {
    if (!(resourceLoader instanceof ZkSolrResourceLoader)) return;
    final ZkSolrResourceLoader zkSolrResourceLoader = (ZkSolrResourceLoader) resourceLoader;
    if (zkSolrResourceLoader != null)
      zkSolrResourceLoader.getZkController().registerConfListenerForCore(
          zkSolrResourceLoader.getConfigSetZkPath(),
          this,
          getConfListener(this, zkSolrResourceLoader));

  }


  public static Runnable getConfListener(SolrCore core, ZkSolrResourceLoader zkSolrResourceLoader) {
    final String coreName = core.getName();
    final UUID coreId = core.uniqueId;
    final CoreContainer cc = core.getCoreContainer();
    final String overlayPath = zkSolrResourceLoader.getConfigSetZkPath() + "/" + ConfigOverlay.RESOURCE_NAME;
    final String solrConfigPath = zkSolrResourceLoader.getConfigSetZkPath() + "/" + core.getSolrConfig().getName();
    String schemaRes = null;
    if (core.getLatestSchema().isMutable() && core.getLatestSchema() instanceof ManagedIndexSchema) {
      ManagedIndexSchema mis = (ManagedIndexSchema) core.getLatestSchema();
      schemaRes = mis.getResourceName();
    }
    final String managedSchmaResourcePath = schemaRes == null ? null : zkSolrResourceLoader.getConfigSetZkPath() + "/" + schemaRes;
    return () -> {
      log.info("config update listener called for core {}", coreName);
      SolrZkClient zkClient = cc.getZkController().getZkClient();
      int solrConfigversion, overlayVersion, managedSchemaVersion = 0;
      SolrConfig cfg = null;
      try (SolrCore solrCore = cc.solrCores.getCoreFromAnyList(coreName, true, coreId)) {
        if (solrCore == null || solrCore.isClosed() || solrCore.getCoreContainer().isShutDown()) return;
        cfg = solrCore.getSolrConfig();
        solrConfigversion = solrCore.getSolrConfig().getOverlay().getZnodeVersion();
        overlayVersion = solrCore.getSolrConfig().getZnodeVersion();
        if (managedSchmaResourcePath != null) {
          managedSchemaVersion = ((ManagedIndexSchema) solrCore.getLatestSchema()).getSchemaZkVersion();
        }

      }
      if (cfg != null) {
        cfg.refreshRequestParams();
      }
      if (checkStale(zkClient, overlayPath, solrConfigversion) ||
          checkStale(zkClient, solrConfigPath, overlayVersion) ||
          checkStale(zkClient, managedSchmaResourcePath, managedSchemaVersion)) {
        log.info("core reload {}", coreName);
        SolrConfigHandler configHandler = ((SolrConfigHandler) core.getRequestHandler("/config"));
        if (configHandler.getReloadLock().tryLock()) {

          try {
            cc.reload(coreName, coreId);
          } catch (SolrCoreState.CoreIsClosedException e) {
            /*no problem this core is already closed*/
          } finally {
            configHandler.getReloadLock().unlock();
          }

        } else {
          log.info("Another reload is in progress. Not doing anything.");
        }
        return;
      }
      //some files in conf directory may have  other than managedschema, overlay, params
      try (SolrCore solrCore = cc.solrCores.getCoreFromAnyList(coreName, true, coreId)) {
        if (solrCore == null || solrCore.isClosed() || cc.isShutDown()) return;
        for (Runnable listener : solrCore.confListeners) {
          try {
            listener.run();
          } catch (Exception e) {
            log.error("Error in listener ", e);
          }
        }
      }

    };
  }

  public void registerInfoBean(String name, SolrInfoBean solrInfoBean) {
    infoRegistry.put(name, solrInfoBean);

    if (solrInfoBean instanceof SolrMetricProducer) {
      SolrMetricProducer producer = (SolrMetricProducer) solrInfoBean;
      coreMetricManager.registerMetricProducer(name, producer);
    }
  }

  private static boolean checkStale(SolrZkClient zkClient, String zkPath, int currentVersion) {
    if (zkPath == null) return false;
    try {
      Stat stat = zkClient.exists(zkPath, null, true);
      if (stat == null) {
        if (currentVersion > -1) return true;
        return false;
      }
      if (stat.getVersion() > currentVersion) {
        if (log.isDebugEnabled()) {
          log.debug("{} is stale will need an update from {} to {}", zkPath, currentVersion, stat.getVersion());
        }
        return true;
      }
      return false;
    } catch (KeeperException.NoNodeException nne) {
      //no problem
    } catch (KeeperException e) {
      log.error("error refreshing solrconfig ", e);
    } catch (InterruptedException e) {
      Thread.currentThread().interrupt();
    }
    return false;
  }

  public void cleanupOldIndexDirectories(boolean reload) {
    final DirectoryFactory myDirFactory = getDirectoryFactory();
    final String myDataDir = getDataDir();
    final String myIndexDir = getNewIndexDir(); // ensure the latest replicated index is protected 
    final String coreName = getName();
    if (myDirFactory != null && myDataDir != null && myIndexDir != null) {
      Thread cleanupThread = new Thread(() -> {
        log.debug("Looking for old index directories to cleanup for core {} in {}", coreName, myDataDir);
        try {
          myDirFactory.cleanupOldIndexDirectories(myDataDir, myIndexDir, reload);
        } catch (Exception exc) {
          log.error("Failed to cleanup old index directories for core {}", coreName, exc);
        }
      }, "OldIndexDirectoryCleanupThreadForCore-" + coreName);
      cleanupThread.setDaemon(true);
      cleanupThread.start();
    }
  }

  @SuppressWarnings({"rawtypes"})
  private static final Map implicitPluginsInfo = (Map) Utils.fromJSONResource("ImplicitPlugins.json");

  @SuppressWarnings({"unchecked", "rawtypes"})
  public List<PluginInfo> getImplicitHandlers() {
    List<PluginInfo> implicits = new ArrayList<>();
    Map requestHandlers = (Map) implicitPluginsInfo.get(SolrRequestHandler.TYPE);
    for (Object o : requestHandlers.entrySet()) {
      Map.Entry<String, Map> entry = (Map.Entry<String, Map>) o;
      Map info = Utils.getDeepCopy(entry.getValue(), 4);
      info.put(NAME, entry.getKey());
      implicits.add(new PluginInfo(SolrRequestHandler.TYPE, info));
    }
    return implicits;
  }

  /**
   * Convenience method to load a blob. This method minimizes the degree to which component and other code needs
   * to depend on the structure of solr's object graph and ensures that a proper close hook is registered. This method
   * should normally be called in {@link SolrCoreAware#inform(SolrCore)}, and should never be called during request
   * processing. The Decoder will only run on the first invocations, subsequent invocations will return the
   * cached object.
   *
   * @param key     A key in the format of name/version for a blob stored in the
   *                {@link CollectionAdminParams#SYSTEM_COLL} blob store via the Blob Store API
   * @param decoder a decoder with which to convert the blob into a Java Object representation (first time only)
   * @return a reference to the blob that has already cached the decoded version.
   */
  @SuppressWarnings({"rawtypes"})
  public BlobRepository.BlobContentRef loadDecodeAndCacheBlob(String key, BlobRepository.Decoder<Object> decoder) {
    // make sure component authors don't give us oddball keys with no version...
    if (!BlobRepository.BLOB_KEY_PATTERN_CHECKER.matcher(key).matches()) {
      throw new IllegalArgumentException("invalid key format, must end in /N where N is the version number");
    }
    // define the blob
    @SuppressWarnings({"rawtypes"})
    BlobRepository.BlobContentRef blobRef = coreContainer.getBlobRepository().getBlobIncRef(key, decoder);
    addCloseHook(new CloseHook() {
      @Override
      public void preClose(SolrCore core) {
      }

      @Override
      public void postClose(SolrCore core) {
        coreContainer.getBlobRepository().decrementBlobRefCount(blobRef);
      }
    });
    return blobRef;
  }

  /**
   * Run an arbitrary task in it's own thread. This is an expert option and is
   * a method you should use with great care. It would be bad to run something that never stopped
   * or run something that took a very long time. Typically this is intended for actions that take
   * a few seconds, and therefore would be bad to wait for within a request, but but would not pose
   * a significant hindrance to server shut down times. It is not intended for long running tasks
   * and if you are using a Runnable with a loop in it, you are almost certainly doing it wrong.
   * <p>
   * WARNING: Solr wil not be able to shut down gracefully until this task completes!
   * <p>
   * A significant upside of using this method vs creating your own ExecutorService is that your code
   * does not have to properly shutdown executors which typically is risky from a unit testing
   * perspective since the test framework will complain if you don't carefully ensure the executor
   * shuts down before the end of the test. Also the threads running this task are sure to have
   * a proper MDC for logging.
   *
   * @param r the task to run
   */
  public void runAsync(Runnable r) {
    coreAsyncTaskExecutor.submit(r);
  }

  /**Provides the core instance if the core instance is still alive.
   * This helps to not hold on to a live {@link SolrCore} instance
   * even after it's unloaded
   *
   */
  public static class Provider {
    private final CoreContainer coreContainer;
    private final String coreName;
    private final UUID coreId;

    public Provider(CoreContainer coreContainer, String coreName, UUID coreId) {
      this.coreContainer = coreContainer;
      this.coreName = coreName;
      this.coreId = coreId;
    }

    public void withCore(Consumer<SolrCore> r) {
      try(SolrCore core = coreContainer.getCore(coreName, coreId)) {
        if(core == null) return;
        r.accept(core);
      }
    }
  }
}<|MERGE_RESOLUTION|>--- conflicted
+++ resolved
@@ -385,7 +385,7 @@
       if (_searcher == null) return getNewIndexDir();
       SolrIndexSearcher searcher = _searcher.get();
       return searcher.getPath() == null ? dataDir + "index/" : searcher
-          .getPath();
+              .getPath();
     }
   }
 
@@ -554,7 +554,7 @@
     try {
       String dirName = getDataDir() + SolrSnapshotMetaDataManager.SNAPSHOT_METADATA_DIR + "/";
       Directory snapshotDir = directoryFactory.get(dirName, DirContext.DEFAULT,
-          getSolrConfig().indexConfig.lockType);
+              getSolrConfig().indexConfig.lockType);
       return new SolrSnapshotMetaDataManager(this, snapshotDir);
     } catch (IOException e) {
       throw new IllegalStateException(e);
@@ -638,19 +638,7 @@
   }
 
 
-  @SuppressWarnings("unchecked")
   private void initListeners() {
-<<<<<<< HEAD
-    final String label = "Event Listener";
-    for (PluginInfo info : solrConfig.getPluginInfos(SolrEventListener.class.getName())) {
-      final String event = info.attributes.get("event");
-      if ("firstSearcher".equals(event)) {
-        PluginHolder<SolrEventListener> obj = createHolder(info, this, SolrEventListener.class, label);
-        firstSearcherListeners.add(obj);
-        log.debug("[{}] Added SolrEventListener for firstSearcher: [{}]", logid, obj);
-      } else if ("newSearcher".equals(event)) {
-        PluginHolder<SolrEventListener> obj = createHolder(info, this, SolrEventListener.class, label);
-=======
     for (PluginInfo info : solrConfig.getPluginInfos(SolrEventListener.class.getName())) {
       final String event = info.attributes.get("event");
       if ("firstSearcher".equals(event)) {
@@ -659,17 +647,12 @@
         log.debug("[{}] Added SolrEventListener for firstSearcher: [{}]", logid, obj);
       } else if ("newSearcher".equals(event)) {
         SolrEventListener obj = createEventListener(info);
->>>>>>> 7a301c73
         newSearcherListeners.add(obj);
         log.debug("[{}] Added SolrEventListener for newSearcher: [{}]", logid, obj);
       }
     }
   }
 
-<<<<<<< HEAD
-  final List<PluginHolder<SolrEventListener>> firstSearcherListeners = new ArrayList<>();
-  final List<PluginHolder<SolrEventListener>> newSearcherListeners = new ArrayList<>();
-=======
   public SolrEventListener createEventListener(PluginInfo info) {
     final String label = "Event Listener";
     if(info.pkgName == null) {
@@ -681,7 +664,6 @@
 
   final List<SolrEventListener> firstSearcherListeners = new ArrayList<>();
   final List<SolrEventListener> newSearcherListeners = new ArrayList<>();
->>>>>>> 7a301c73
 
   /**
    * NOTE: this function is not thread safe.  However, it is safe to call within the
@@ -691,7 +673,7 @@
    * @see SolrCoreAware
    */
   public void registerFirstSearcherListener(SolrEventListener listener) {
-    firstSearcherListeners.add(createHolder(listener,  SolrEventListener.class));
+    firstSearcherListeners.add(listener);
   }
 
   /**
@@ -702,7 +684,7 @@
    * @see SolrCoreAware
    */
   public void registerNewSearcherListener(SolrEventListener listener) {
-    newSearcherListeners.add(createHolder(listener,  SolrEventListener.class));
+    newSearcherListeners.add(listener);
   }
 
   /**
@@ -734,7 +716,7 @@
         CoreDescriptor cd = new CoreDescriptor(name, getCoreDescriptor());
         cd.loadExtraProperties(); //Reload the extra properties
         core = new SolrCore(coreContainer, cd, coreConfig, getDataDir(),
-            updateHandler, solrDelPolicy, currentCore, true);
+                updateHandler, solrDelPolicy, currentCore, true);
 
         // we open a new IndexWriter to pick up the latest config
         core.getUpdateHandler().getSolrCoreState().newIndexWriter(core, false);
@@ -760,7 +742,7 @@
     final RecoveryStrategy.Builder rsBuilder;
     if (info != null && info.className != null) {
       log.info(info.className);
-      rsBuilder = getResourceLoader().newInstance(info, RecoveryStrategy.Builder.class, true);
+      rsBuilder = getResourceLoader().newInstance(info.className, RecoveryStrategy.Builder.class);
     } else {
       log.debug("solr.RecoveryStrategy.Builder");
       rsBuilder = new RecoveryStrategy.Builder();
@@ -821,12 +803,12 @@
       try {
         if (isWriterLocked(dir)) {
           log.error("{}Solr index directory '{}' is locked (lockType={}).  Throwing exception.", logid,
-              indexDir, lockType);
+                  indexDir, lockType);
           throw new LockObtainFailedException(
-              "Index dir '" + indexDir + "' of core '" + name + "' is already locked. " +
-                  "The most likely cause is another Solr server (or another solr core in this server) " +
-                  "also configured to use this directory; other possible causes may be specific to lockType: " +
-                  lockType);
+                  "Index dir '" + indexDir + "' of core '" + name + "' is already locked. " +
+                          "The most likely cause is another Solr server (or another solr core in this server) " +
+                          "also configured to use this directory; other possible causes may be specific to lockType: " +
+                          lockType);
         }
       } finally {
         directoryFactory.release(dir);
@@ -839,7 +821,7 @@
       SolrIndexWriter writer = null;
       try {
         writer = SolrIndexWriter.create(this, "SolrCore.initIndex", indexDir, getDirectoryFactory(), true,
-            getLatestSchema(), solrConfig.indexConfig, solrDelPolicy, codec);
+                getLatestSchema(), solrConfig.indexConfig, solrDelPolicy, codec);
       } finally {
         IOUtils.closeQuietly(writer);
       }
@@ -947,7 +929,7 @@
 
   public SolrCore(CoreContainer coreContainer, CoreDescriptor cd, ConfigSet configSet) {
     this(coreContainer, cd, configSet, null,
-        null, null, null, false);
+            null, null, null, false);
   }
 
   public CoreContainer getCoreContainer() {
@@ -1261,7 +1243,7 @@
 
   private void checkVersionFieldExistsInSchema(IndexSchema schema, CoreDescriptor coreDescriptor) {
     if (null != coreDescriptor.getCloudDescriptor()) {
-      // we are evidently running in cloud mode.  
+      // we are evidently running in cloud mode.
       //
       // In cloud mode, version field is required for correct consistency
       // ideally this check would be more fine grained, and individual features
@@ -1274,8 +1256,8 @@
         VersionInfo.getAndCheckVersionField(schema);
       } catch (SolrException e) {
         throw new SolrException(ErrorCode.SERVER_ERROR,
-            "Schema will not work with SolrCloud mode: " +
-                e.getMessage(), e);
+                "Schema will not work with SolrCloud mode: " +
+                        e.getMessage(), e);
       }
     }
   }
@@ -1415,8 +1397,8 @@
       } catch (InterruptedException e) {
         Thread.currentThread().interrupt();
         throw new SolrException(ErrorCode.SERVER_ERROR,
-            "Caught InterruptedException whilst waiting for core " + getName() + " to close: "
-                + e.getMessage(), e);
+                "Caught InterruptedException whilst waiting for core " + getName() + " to close: "
+                        + e.getMessage(), e);
       }
     }
   }
@@ -1490,9 +1472,9 @@
       log.debug("no updateRequestProcessorChain defined as default, creating implicit default");
       // construct the default chain
       UpdateRequestProcessorFactory[] factories = new UpdateRequestProcessorFactory[]{
-          new LogUpdateProcessorFactory(),
-          new DistributedUpdateProcessorFactory(),
-          new RunUpdateProcessorFactory()
+              new LogUpdateProcessorFactory(),
+              new DistributedUpdateProcessorFactory(),
+              new RunUpdateProcessorFactory()
       };
       def = new UpdateRequestProcessorChain(Arrays.asList(factories), this);
     }
@@ -1500,7 +1482,7 @@
     map.put("", def);
 
     map.computeIfAbsent(RunUpdateProcessorFactory.PRE_RUN_CHAIN_NAME,
-        k -> new UpdateRequestProcessorChain(Collections.singletonList(new NestedUpdateProcessorFactory()), this));
+            k -> new UpdateRequestProcessorChain(Collections.singletonList(new NestedUpdateProcessorFactory()), this));
 
     return map;
   }
@@ -1516,7 +1498,7 @@
     UpdateRequestProcessorChain chain = updateProcessorChains.get(name);
     if (chain == null) {
       throw new SolrException(ErrorCode.BAD_REQUEST,
-          "unknown UpdateRequestProcessorChain: " + name);
+              "unknown UpdateRequestProcessorChain: " + name);
     }
     return chain;
   }
@@ -1890,7 +1872,7 @@
   private final LinkedList<RefCounted<SolrIndexSearcher>> _realtimeSearchers = new LinkedList<>();
 
   final ExecutorService searcherExecutor = ExecutorUtil.newMDCAwareSingleThreadExecutor(
-      new SolrNamedThreadFactory("searcherExecutor"));
+          new SolrNamedThreadFactory("searcherExecutor"));
   private int onDeckSearchers;  // number of searchers preparing
   // Lock ordering: one can acquire the openSearcherLock and then the searcherLock, but not vice-versa.
   private Object searcherLock = new Object();  // the sync object for the searcher
@@ -1965,7 +1947,7 @@
    * @throws IOException Can throw IOException
    */
   public IndexFingerprint getIndexFingerprint(SolrIndexSearcher searcher, LeafReaderContext ctx, long maxVersion)
-      throws IOException {
+          throws IOException {
     IndexReader.CacheHelper cacheHelper = ctx.reader().getReaderCacheHelper();
     if (cacheHelper == null) {
       if (log.isDebugEnabled()) {
@@ -2154,12 +2136,12 @@
           newReader = currentReader;
         }
 
-        // for now, turn off caches if this is for a realtime reader 
+        // for now, turn off caches if this is for a realtime reader
         // (caches take a little while to instantiate)
         final boolean useCaches = !realtime;
         final String newName = realtime ? "realtime" : "main";
         tmp = new SolrIndexSearcher(this, newIndexDir, getLatestSchema(), newName,
-            newReader, true, useCaches, true, directoryFactory);
+                newReader, true, useCaches, true, directoryFactory);
 
       } else {
         // newestSearcher == null at this point
@@ -2170,7 +2152,7 @@
           // in time on a core reload
           DirectoryReader newReader = newReaderCreator.call();
           tmp = new SolrIndexSearcher(this, newIndexDir, getLatestSchema(),
-              (realtime ? "realtime" : "main"), newReader, true, !realtime, true, directoryFactory);
+                  (realtime ? "realtime" : "main"), newReader, true, !realtime, true, directoryFactory);
         } else {
           RefCounted<IndexWriter> writer = getSolrCoreState().getIndexWriter(this);
           DirectoryReader newReader = null;
@@ -2180,7 +2162,7 @@
             writer.decref();
           }
           tmp = new SolrIndexSearcher(this, newIndexDir, getLatestSchema(),
-              (realtime ? "realtime" : "main"), newReader, true, !realtime, true, directoryFactory);
+                  (realtime ? "realtime" : "main"), newReader, true, !realtime, true, directoryFactory);
         }
       }
 
@@ -2395,8 +2377,8 @@
         if (currSearcher == null) {
           future = searcherExecutor.submit(() -> {
             try {
-              for (PluginHolder<SolrEventListener>  listener : firstSearcherListeners) {
-                listener.get().newSearcher(newSearcher, null);
+              for (SolrEventListener listener : firstSearcherListeners) {
+                listener.newSearcher(newSearcher, null);
               }
             } catch (Throwable e) {
               SolrException.log(log, null, e);
@@ -2411,8 +2393,8 @@
         if (currSearcher != null) {
           future = searcherExecutor.submit(() -> {
             try {
-              for (PluginHolder<SolrEventListener>  listener : newSearcherListeners) {
-                listener.get().newSearcher(newSearcher, currSearcher);
+              for (SolrEventListener listener : newSearcherListeners) {
+                listener.newSearcher(newSearcher, currSearcher);
               }
             } catch (Throwable e) {
               SolrException.log(log, null, e);
@@ -2432,23 +2414,23 @@
       final RefCounted<SolrIndexSearcher> currSearcherHolderF = currSearcherHolder;
       if (!alreadyRegistered) {
         future = searcherExecutor.submit(
-            () -> {
-              try {
-                // registerSearcher will decrement onDeckSearchers and
-                // do a notify, even if it fails.
-                registerSearcher(newSearchHolder);
-              } catch (Throwable e) {
-                SolrException.log(log, e);
-                if (e instanceof Error) {
-                  throw (Error) e;
+                () -> {
+                  try {
+                    // registerSearcher will decrement onDeckSearchers and
+                    // do a notify, even if it fails.
+                    registerSearcher(newSearchHolder);
+                  } catch (Throwable e) {
+                    SolrException.log(log, e);
+                    if (e instanceof Error) {
+                      throw (Error) e;
+                    }
+                  } finally {
+                    // we are all done with the old searcher we used
+                    // for warming...
+                    if (currSearcherHolderF != null) currSearcherHolderF.decref();
+                  }
+                  return null;
                 }
-              } finally {
-                // we are all done with the old searcher we used
-                // for warming...
-                if (currSearcherHolderF != null) currSearcherHolderF.decref();
-              }
-              return null;
-            }
         );
       }
 
@@ -2609,7 +2591,7 @@
   public void execute(SolrRequestHandler handler, SolrQueryRequest req, SolrQueryResponse rsp) {
     if (handler == null) {
       String msg = "Null Request Handler '" +
-          req.getParams().get(CommonParams.QT) + "'";
+              req.getParams().get(CommonParams.QT) + "'";
 
       log.warn("{}{}:{}", logid, msg, req);
 
@@ -2730,7 +2712,7 @@
       EchoParamStyle echoParams = EchoParamStyle.get(ep);
       if (echoParams == null) {
         throw new SolrException(ErrorCode.BAD_REQUEST, "Invalid value '" + ep + "' for " + CommonParams.HEADER_ECHO_PARAMS
-            + " parameter, use '" + EchoParamStyle.EXPLICIT + "' or '" + EchoParamStyle.ALL + "'");
+                + " parameter, use '" + EchoParamStyle.EXPLICIT + "' or '" + EchoParamStyle.ALL + "'");
       }
       if (echoParams == EchoParamStyle.EXPLICIT) {
         responseHeader.add("params", req.getOriginalParams().toNamedList());
@@ -2771,7 +2753,7 @@
     DEFAULT_RESPONSE_WRITERS = Collections.unmodifiableMap(m);
     try {
       m.put("xlsx",
-          (QueryResponseWriter) Class.forName("org.apache.solr.handler.extraction.XLSXResponseWriter").getConstructor().newInstance());
+              (QueryResponseWriter) Class.forName("org.apache.solr.handler.extraction.XLSXResponseWriter").getConstructor().newInstance());
     } catch (Exception e) {
       //don't worry; solrcell contrib not in class path
     }
@@ -2940,7 +2922,7 @@
   protected RestManager initRestManager() throws SolrException {
 
     PluginInfo restManagerPluginInfo =
-        getSolrConfig().getPluginInfo(RestManager.class.getName());
+            getSolrConfig().getPluginInfo(RestManager.class.getName());
 
     NamedList<String> initArgs = null;
     RestManager mgr = null;
@@ -2962,7 +2944,7 @@
 
     String collection = getCoreDescriptor().getCollectionName();
     StorageIO storageIO =
-        ManagedResourceStorage.newStorageIO(collection, resourceLoader, initArgs);
+            ManagedResourceStorage.newStorageIO(collection, resourceLoader, initArgs);
     mgr.init(resourceLoader, initArgs, storageIO);
 
     return mgr;
@@ -3035,7 +3017,7 @@
               FileUtils.deleteDirectory(desc.getInstanceDir().toFile());
             } catch (IOException e) {
               SolrException.log(log, "Failed to delete instance dir for core:"
-                  + core.getName() + " dir:" + desc.getInstanceDir());
+                      + core.getName() + " dir:" + desc.getInstanceDir());
             }
           }
         }
@@ -3088,9 +3070,9 @@
     final ZkSolrResourceLoader zkSolrResourceLoader = (ZkSolrResourceLoader) resourceLoader;
     if (zkSolrResourceLoader != null)
       zkSolrResourceLoader.getZkController().registerConfListenerForCore(
-          zkSolrResourceLoader.getConfigSetZkPath(),
-          this,
-          getConfListener(this, zkSolrResourceLoader));
+              zkSolrResourceLoader.getConfigSetZkPath(),
+              this,
+              getConfListener(this, zkSolrResourceLoader));
 
   }
 
@@ -3126,8 +3108,8 @@
         cfg.refreshRequestParams();
       }
       if (checkStale(zkClient, overlayPath, solrConfigversion) ||
-          checkStale(zkClient, solrConfigPath, overlayVersion) ||
-          checkStale(zkClient, managedSchmaResourcePath, managedSchemaVersion)) {
+              checkStale(zkClient, solrConfigPath, overlayVersion) ||
+              checkStale(zkClient, managedSchmaResourcePath, managedSchemaVersion)) {
         log.info("core reload {}", coreName);
         SolrConfigHandler configHandler = ((SolrConfigHandler) core.getRequestHandler("/config"));
         if (configHandler.getReloadLock().tryLock()) {
@@ -3197,7 +3179,7 @@
   public void cleanupOldIndexDirectories(boolean reload) {
     final DirectoryFactory myDirFactory = getDirectoryFactory();
     final String myDataDir = getDataDir();
-    final String myIndexDir = getNewIndexDir(); // ensure the latest replicated index is protected 
+    final String myIndexDir = getNewIndexDir(); // ensure the latest replicated index is protected
     final String coreName = getName();
     if (myDirFactory != null && myDataDir != null && myIndexDir != null) {
       Thread cleanupThread = new Thread(() -> {
@@ -3300,6 +3282,9 @@
       this.coreName = coreName;
       this.coreId = coreId;
     }
+    public void reload() {
+      coreContainer.reload(coreName, coreId);
+    }
 
     public void withCore(Consumer<SolrCore> r) {
       try(SolrCore core = coreContainer.getCore(coreName, coreId)) {
